"""
build123d topology

name: topology.py
by:   Gumyr
date: Oct 14, 2022

desc:
    This python module is a CAD library based on OpenCascade containing
    the base Shape class and all of its derived classes.

license:

    Copyright 2022 Gumyr

    Licensed under the Apache License, Version 2.0 (the "License");
    you may not use this file except in compliance with the License.
    You may obtain a copy of the License at

        http://www.apache.org/licenses/LICENSE-2.0

    Unless required by applicable law or agreed to in writing, software
    distributed under the License is distributed on an "AS IS" BASIS,
    WITHOUT WARRANTIES OR CONDITIONS OF ANY KIND, either express or implied.
    See the License for the specific language governing permissions and
    limitations under the License.

"""
from __future__ import annotations

# pylint has trouble with the OCP imports
# pylint: disable=no-name-in-module, import-error
# other pylint warning to temp remove:
#   too-many-arguments, too-many-locals, too-many-public-methods,
#   too-many-statements, too-many-instance-attributes, too-many-branches
import copy
import io as StringIO
import itertools
import logging
import os
import platform
import sys
import warnings
from abc import ABC, abstractmethod
from datetime import datetime
from io import BytesIO
from itertools import combinations
from math import degrees, radians, inf, pi, sqrt, sin, cos
from typing import (
    Any,
<<<<<<< HEAD
    Callable,
=======
>>>>>>> a8eb78ec
    Dict,
    Iterable,
    Iterator,
    Optional,
<<<<<<< HEAD
    Protocol,
=======
>>>>>>> a8eb78ec
    Tuple,
    Type,
    TypeVar,
    Union,
<<<<<<< HEAD
=======
    overload,
>>>>>>> a8eb78ec
)
from typing import cast as tcast
from typing_extensions import Self, Literal
import xml.etree.cElementTree as ET
from zipfile import ZipFile, ZIP_DEFLATED, ZIP_STORED

import ezdxf
from anytree import NodeMixin, PreOrderIter, RenderTree
from scipy.spatial import ConvexHull
from vtkmodules.vtkCommonDataModel import vtkPolyData
from vtkmodules.vtkFiltersCore import vtkPolyDataNormals, vtkTriangleFilter

import OCP.GeomAbs as ga  # Geometry type enum
import OCP.TopAbs as ta  # Topology type enum
from OCP.Aspect import Aspect_TOL_SOLID
from OCP.BOPAlgo import BOPAlgo_GlueEnum

# used for getting underlying geometry -- is this equivalent to brep adaptor?
from OCP.BRep import BRep_Tool
from OCP.BRepAdaptor import (
    BRepAdaptor_CompCurve,
    BRepAdaptor_Curve,
    BRepAdaptor_Surface,
)
from OCP.BRepAlgo import BRepAlgo
from OCP.BRepAlgoAPI import (
    BRepAlgoAPI_BooleanOperation,
    BRepAlgoAPI_Common,
    BRepAlgoAPI_Cut,
    BRepAlgoAPI_Fuse,
    BRepAlgoAPI_Splitter,
)
from OCP.BRepBuilderAPI import (
    BRepBuilderAPI_Copy,
    BRepBuilderAPI_DisconnectedWire,
    BRepBuilderAPI_EmptyWire,
    BRepBuilderAPI_GTransform,
    BRepBuilderAPI_MakeEdge,
    BRepBuilderAPI_MakeFace,
    BRepBuilderAPI_MakePolygon,
    BRepBuilderAPI_MakeSolid,
    BRepBuilderAPI_MakeVertex,
    BRepBuilderAPI_MakeWire,
    BRepBuilderAPI_NonManifoldWire,
    BRepBuilderAPI_RightCorner,
    BRepBuilderAPI_RoundCorner,
    BRepBuilderAPI_Sewing,
    BRepBuilderAPI_Transform,
    BRepBuilderAPI_Transformed,
)
from OCP.BRepCheck import BRepCheck_Analyzer
from OCP.BRepClass3d import BRepClass3d_SolidClassifier
from OCP.BRepExtrema import BRepExtrema_DistShapeShape
from OCP.BRepFeat import BRepFeat_MakeDPrism
from OCP.BRepFill import BRepFill
from OCP.BRepFilletAPI import (
    BRepFilletAPI_MakeChamfer,
    BRepFilletAPI_MakeFillet,
    BRepFilletAPI_MakeFillet2d,
)
from OCP.BRepGProp import BRepGProp, BRepGProp_Face  # used for mass calculation
from OCP.BRepIntCurveSurface import BRepIntCurveSurface_Inter
from OCP.BRepLib import BRepLib, BRepLib_FindSurface
from OCP.BRepMesh import BRepMesh_IncrementalMesh
from OCP.BRepOffset import BRepOffset_MakeOffset, BRepOffset_Skin
from OCP.BRepOffsetAPI import (
    BRepOffsetAPI_MakeFilling,
    BRepOffsetAPI_MakeOffset,
    BRepOffsetAPI_MakePipeShell,
    BRepOffsetAPI_MakeThickSolid,
    BRepOffsetAPI_ThruSections,
)
from OCP.BRepPrimAPI import (
    BRepPrimAPI_MakeBox,
    BRepPrimAPI_MakeCone,
    BRepPrimAPI_MakeCylinder,
    BRepPrimAPI_MakePrism,
    BRepPrimAPI_MakeRevol,
    BRepPrimAPI_MakeSphere,
    BRepPrimAPI_MakeTorus,
    BRepPrimAPI_MakeWedge,
)
from OCP.BRepProj import BRepProj_Projection
from OCP.BRepTools import BRepTools
from OCP.Font import (
    Font_FA_Bold,
    Font_FA_Italic,
    Font_FA_Regular,
    Font_FontMgr,
    Font_SystemFont,
)
from OCP.GC import GC_MakeArcOfCircle, GC_MakeArcOfEllipse  # geometry construction
from OCP.gce import gce_MakeLin
from OCP.GCE2d import GCE2d_MakeSegment
from OCP.GCPnts import GCPnts_AbscissaPoint, GCPnts_QuasiUniformDeflection
from OCP.Geom import (
    Geom_BezierCurve,
    Geom_ConicalSurface,
    Geom_CylindricalSurface,
    Geom_Plane,
    Geom_Surface,
    Geom_TrimmedCurve,
)
from OCP.Geom2d import Geom2d_Curve, Geom2d_Line
from OCP.Geom2dAPI import Geom2dAPI_InterCurveCurve
from OCP.GeomAbs import GeomAbs_C0, GeomAbs_Intersection, GeomAbs_JoinType
from OCP.GeomAPI import (
    GeomAPI_Interpolate,
    GeomAPI_PointsToBSpline,
    GeomAPI_PointsToBSplineSurface,
    GeomAPI_ProjectPointOnSurf,
)
from OCP.GeomConvert import GeomConvert
from OCP.GeomFill import (
    GeomFill_CorrectedFrenet,
    GeomFill_Frenet,
    GeomFill_TrihedronLaw,
)
from OCP.gp import (
    gp_Ax1,
    gp_Ax2,
    gp_Ax3,
    gp_Circ,
    gp_Dir,
    gp_Dir2d,
    gp_Elips,
    gp_Pnt,
    gp_Pnt2d,
    gp_Trsf,
    gp_Vec,
)

# properties used to store mass calculation result
from OCP.GProp import GProp_GProps
from OCP.HLRAlgo import HLRAlgo_Projector
from OCP.HLRBRep import HLRBRep_Algo, HLRBRep_HLRToShape
from OCP.IFSelect import IFSelect_ReturnStatus
from OCP.Interface import Interface_Static
from OCP.IVtkOCC import IVtkOCC_Shape, IVtkOCC_ShapeMesher
from OCP.IVtkVTK import IVtkVTK_ShapeData
from OCP.LocOpe import LocOpe_DPrism
from OCP.NCollection import NCollection_Utf8String
from OCP.Precision import Precision
from OCP.Prs3d import Prs3d_IsoAspect
from OCP.Quantity import Quantity_Color
from OCP.ShapeAnalysis import ShapeAnalysis_FreeBounds
from OCP.ShapeCustom import ShapeCustom, ShapeCustom_RestrictionParameters
from OCP.ShapeFix import ShapeFix_Face, ShapeFix_Shape, ShapeFix_Solid
from OCP.ShapeUpgrade import ShapeUpgrade_UnifySameDomain

# for catching exceptions
from OCP.Standard import Standard_Failure, Standard_NoSuchObject
from OCP.StdFail import StdFail_NotDone
from OCP.StdPrs import StdPrs_BRepFont
from OCP.StdPrs import StdPrs_BRepTextBuilder as Font_BRepTextBuilder
from OCP.STEPControl import STEPControl_AsIs, STEPControl_Writer
from OCP.StlAPI import StlAPI_Writer

# Array of vectors (used for B-spline interpolation):
# Array of points (used for B-spline construction):
from OCP.TColgp import (
    TColgp_Array1OfPnt,
    TColgp_Array1OfVec,
    TColgp_HArray1OfPnt,
    TColgp_HArray2OfPnt,
)
from OCP.TCollection import TCollection_AsciiString

# Array of floats (used for B-spline interpolation):
# Array of booleans (used for B-spline interpolation):
from OCP.TColStd import (
    TColStd_Array1OfReal,
    TColStd_HArray1OfBoolean,
    TColStd_HArray1OfReal,
)
from OCP.TopAbs import TopAbs_Orientation, TopAbs_ShapeEnum
from OCP.TopExp import TopExp, TopExp_Explorer  # Topology explorer
from OCP.TopLoc import TopLoc_Location
from OCP.TopoDS import (
    TopoDS,
    TopoDS_Builder,
    TopoDS_Compound,
    TopoDS_Face,
    TopoDS_Iterator,
    TopoDS_Shape,
    TopoDS_Shell,
    TopoDS_Solid,
    TopoDS_Vertex,
    TopoDS_Wire,
)
from OCP.TopTools import (
    TopTools_HSequenceOfShape,
    TopTools_IndexedDataMapOfShapeListOfShape,
    TopTools_ListOfShape,
)
from build123d.build_enums import (
    Align,
    AngularDirection,
    ApproxOption,
    CenterOf,
    FontStyle,
    FrameMethod,
    GeomType,
    Kind,
    PositionMode,
    SortBy,
    Transition,
    Unit,
    Until,
)
from build123d.geometry import (
    Axis,
    BoundBox,
    Color,
    Location,
    Matrix,
    Plane,
    Rotation,
    RotationLike,
    Vector,
    VectorLike,
)

# Create a build123d logger to distinguish these logs from application logs.
# If the user doesn't configure logging, all build123d logs will be discarded.
logging.getLogger("build123d").addHandler(logging.NullHandler())
logger = logging.getLogger("build123d")

TOLERANCE = 1e-6
TOL = 1e-2
DEG2RAD = pi / 180.0
RAD2DEG = 180 / pi
HASH_CODE_MAX = 2147483647  # max 32bit signed int, required by OCC.Core.HashCode


shape_LUT = {
    ta.TopAbs_VERTEX: "Vertex",
    ta.TopAbs_EDGE: "Edge",
    ta.TopAbs_WIRE: "Wire",
    ta.TopAbs_FACE: "Face",
    ta.TopAbs_SHELL: "Shell",
    ta.TopAbs_SOLID: "Solid",
    ta.TopAbs_COMPOUND: "Compound",
}

shape_properties_LUT = {
    ta.TopAbs_VERTEX: None,
    ta.TopAbs_EDGE: BRepGProp.LinearProperties_s,
    ta.TopAbs_WIRE: BRepGProp.LinearProperties_s,
    ta.TopAbs_FACE: BRepGProp.SurfaceProperties_s,
    ta.TopAbs_SHELL: BRepGProp.SurfaceProperties_s,
    ta.TopAbs_SOLID: BRepGProp.VolumeProperties_s,
    ta.TopAbs_COMPOUND: BRepGProp.VolumeProperties_s,
}

inverse_shape_LUT = {v: k for k, v in shape_LUT.items()}

downcast_LUT = {
    ta.TopAbs_VERTEX: TopoDS.Vertex_s,
    ta.TopAbs_EDGE: TopoDS.Edge_s,
    ta.TopAbs_WIRE: TopoDS.Wire_s,
    ta.TopAbs_FACE: TopoDS.Face_s,
    ta.TopAbs_SHELL: TopoDS.Shell_s,
    ta.TopAbs_SOLID: TopoDS.Solid_s,
    ta.TopAbs_COMPOUND: TopoDS.Compound_s,
}
geom_LUT = {
    ta.TopAbs_VERTEX: "Vertex",
    ta.TopAbs_EDGE: BRepAdaptor_Curve,
    ta.TopAbs_WIRE: "Wire",
    ta.TopAbs_FACE: BRepAdaptor_Surface,
    ta.TopAbs_SHELL: "Shell",
    ta.TopAbs_SOLID: "Solid",
    ta.TopAbs_COMPOUND: "Compound",
}


geom_LUT_FACE = {
    ga.GeomAbs_Plane: "PLANE",
    ga.GeomAbs_Cylinder: "CYLINDER",
    ga.GeomAbs_Cone: "CONE",
    ga.GeomAbs_Sphere: "SPHERE",
    ga.GeomAbs_Torus: "TORUS",
    ga.GeomAbs_BezierSurface: "BEZIER",
    ga.GeomAbs_BSplineSurface: "BSPLINE",
    ga.GeomAbs_SurfaceOfRevolution: "REVOLUTION",
    ga.GeomAbs_SurfaceOfExtrusion: "EXTRUSION",
    ga.GeomAbs_OffsetSurface: "OFFSET",
    ga.GeomAbs_OtherSurface: "OTHER",
}

geom_LUT_EDGE = {
    ga.GeomAbs_Line: "LINE",
    ga.GeomAbs_Circle: "CIRCLE",
    ga.GeomAbs_Ellipse: "ELLIPSE",
    ga.GeomAbs_Hyperbola: "HYPERBOLA",
    ga.GeomAbs_Parabola: "PARABOLA",
    ga.GeomAbs_BezierCurve: "BEZIER",
    ga.GeomAbs_BSplineCurve: "BSPLINE",
    ga.GeomAbs_OffsetCurve: "OFFSET",
    ga.GeomAbs_OtherCurve: "OTHER",
}

Shapes = Literal["Vertex", "Edge", "Wire", "Face", "Shell", "Solid", "Compound"]
Geoms = Literal[
    "Vertex",
    "Wire",
    "Shell",
    "Solid",
    "Compound",
    "PLANE",
    "CYLINDER",
    "CONE",
    "SPHERE",
    "TORUS",
    "BEZIER",
    "BSPLINE",
    "REVOLUTION",
    "EXTRUSION",
    "OFFSET",
    "OTHER",
    "LINE",
    "CIRCLE",
    "ELLIPSE",
    "HYPERBOLA",
    "PARABOLA",
]


def tuplify(obj, dim):
    if obj is None:
        return None
    elif isinstance(obj, (tuple, list)):
        return obj
    else:
        return tuple([obj] * dim)


class Mixin1D:
    """Methods to add to the Edge and Wire classes"""

    def start_point(self) -> Vector:
        """The start point of this edge

        Note that circles may have identical start and end points.
        """
        curve = self._geom_adaptor()
        umin = curve.FirstParameter()

        return Vector(curve.Value(umin))

    def end_point(self) -> Vector:
        """The end point of this edge.

        Note that circles may have identical start and end points.
        """
        curve = self._geom_adaptor()
        umax = curve.LastParameter()

        return Vector(curve.Value(umax))

    def param_at(self, distance: float) -> float:
        """Parameter along a curve

        Compute parameter value at the specified normalized distance.

        Args:
            d (float): normalized distance (0.0 >= d >= 1.0)

        Returns:
            float: parameter value
        """
        curve = self._geom_adaptor()

        length = GCPnts_AbscissaPoint.Length_s(curve)
        return GCPnts_AbscissaPoint(
            curve, length * distance, curve.FirstParameter()
        ).Parameter()

    def tangent_at(
        self,
        location_param: float = 0.5,
        position_mode: PositionMode = PositionMode.LENGTH,
    ) -> Vector:
        """Tangent At

        Compute tangent vector at the specified location.

        Args:
            location_param (float, optional): distance or parameter value. Defaults to 0.5.
            position_mode (PositionMode, optional): position calculation mode.
                Defaults to PositionMode.LENGTH.

        Returns:
            Vector: Tangent
        """
        curve = self._geom_adaptor()

        tmp = gp_Pnt()
        res = gp_Vec()

        if position_mode == PositionMode.LENGTH:
            param = self.param_at(location_param)
        else:
            param = location_param

        curve.D1(param, tmp, res)

        return Vector(gp_Dir(res))

    def normal(self) -> Vector:
        """Calculate the normal Vector. Only possible for planar curves.

        :return: normal vector

        Args:

        Returns:

        """

        curve = self._geom_adaptor()
        gtype = self.geom_type()

        if gtype == "CIRCLE":
            circ = curve.Circle()
            return_value = Vector(circ.Axis().Direction())
        elif gtype == "ELLIPSE":
            ell = curve.Ellipse()
            return_value = Vector(ell.Axis().Direction())
        else:
            find_surface = BRepLib_FindSurface(self.wrapped, OnlyPlane=True)
            surf = find_surface.Surface()

            if isinstance(surf, Geom_Plane):
                pln = surf.Pln()
                return_value = Vector(pln.Axis().Direction())
            else:
                raise ValueError("Normal not defined")

        return return_value

    def center(self, center_of: CenterOf = CenterOf.GEOMETRY) -> Vector:
        """Center of object

        Return the center based on center_of

        Args:
            center_of (CenterOf, optional): centering option. Defaults to CenterOf.GEOMETRY.

        Returns:
            Vector: center
        """
        if center_of == CenterOf.GEOMETRY:
            middle = self.position_at(0.5)
        elif center_of == CenterOf.MASS:
            properties = GProp_GProps()
            BRepGProp.LinearProperties_s(self.wrapped, properties)
            middle = Vector(properties.CentreOfMass())
        elif center_of == CenterOf.BOUNDING_BOX:
            middle = self.bounding_box().center()
        return middle

    @property
    def length(self) -> float:
        """Edge or Wire length"""
        return GCPnts_AbscissaPoint.Length_s(self._geom_adaptor())

    @property
    def radius(self) -> float:
        """Calculate the radius.

        Note that when applied to a Wire, the radius is simply the radius of the first edge.

        Args:

        Returns:
          radius

        Raises:
          ValueError: if kernel can not reduce the shape to a circular edge

        """
        geom = self._geom_adaptor()
        try:
            circ = geom.Circle()
        except (Standard_NoSuchObject, Standard_Failure) as err:
            raise ValueError("Shape could not be reduced to a circle") from err
        return circ.Radius()

    def is_closed(self) -> bool:
        """Are the start and end points equal?"""
        return BRep_Tool.IsClosed_s(self.wrapped)

    def position_at(
        self, distance: float, position_mode: PositionMode = PositionMode.LENGTH
    ) -> Vector:
        """Position At

        Generate a position along the underlying curve.

        Args:
            distance (float): distance or parameter value
            position_mode (PositionMode, optional): position calculation mode. Defaults to
                PositionMode.LENGTH.

        Returns:
            Vector: position on the underlying curve
        """
        curve = self._geom_adaptor()

        if position_mode == PositionMode.LENGTH:
            param = self.param_at(distance)
        else:
            param = distance

        return Vector(curve.Value(param))

    def positions(
        self,
        distances: Iterable[float],
        position_mode: PositionMode = PositionMode.LENGTH,
    ) -> list[Vector]:
        """Positions along curve

        Generate positions along the underlying curve

        Args:
            distances (Iterable[float]): distance or parameter values
            position_mode (PositionMode, optional): position calculation mode.
                Defaults to PositionMode.LENGTH.

        Returns:
            list[Vector]: positions along curve
        """
        return [self.position_at(d, position_mode) for d in distances]

    def location_at(
        self,
        distance: float,
        position_mode: PositionMode = PositionMode.LENGTH,
        frame_method: FrameMethod = FrameMethod.FRENET,
        planar: bool = False,
    ) -> Location:
        """Locations along curve

        Generate a location along the underlying curve.

        Args:
            distance (float): distance or parameter value
            position_mode (PositionMode, optional): position calculation mode.
                Defaults to PositionMode.LENGTH.
            frame_method (FrameMethod, optional): moving frame calculation method.
                Defaults to FrameMethod.FRENET.
            planar (bool, optional): planar mode. Defaults to False.

        Returns:
            Location: A Location object representing local coordinate system
                at the specified distance.
        """
        curve = self._geom_adaptor()

        if position_mode == PositionMode.LENGTH:
            param = self.param_at(distance)
        else:
            param = distance

        law: GeomFill_TrihedronLaw
        if frame_method == FrameMethod.FRENET:
            law = GeomFill_Frenet()
        else:
            law = GeomFill_CorrectedFrenet()

        law.SetCurve(curve)

        tangent, normal, binormal = gp_Vec(), gp_Vec(), gp_Vec()

        law.D0(param, tangent, normal, binormal)
        pnt = curve.Value(param)

        transformation = gp_Trsf()
        if planar:
            transformation.SetTransformation(
                gp_Ax3(pnt, gp_Dir(0, 0, 1), gp_Dir(normal.XYZ())), gp_Ax3()
            )
        else:
            transformation.SetTransformation(
                gp_Ax3(pnt, gp_Dir(tangent.XYZ()), gp_Dir(normal.XYZ())), gp_Ax3()
            )

        return Location(TopLoc_Location(transformation))

    def locations(
        self,
        distances: Iterable[float],
        position_mode: PositionMode = PositionMode.LENGTH,
        frame_method: FrameMethod = FrameMethod.FRENET,
        planar: bool = False,
    ) -> list[Location]:
        """Locations along curve

        Generate location along the curve

        Args:
            distances (Iterable[float]): distance or parameter values
            position_mode (PositionMode, optional): position calculation mode.
                Defaults to PositionMode.LENGTH.
            frame_method (FrameMethod, optional): moving frame calculation method.
                Defaults to FrameMethod.FRENET.
            planar (bool, optional): planar mode. Defaults to False.

        Returns:
            list[Location]: A list of Location objects representing local coordinate
                systems at the specified distances.
        """
        return [
            self.location_at(d, position_mode, frame_method, planar) for d in distances
        ]

    def __matmul__(self: Union[Edge, Wire], position: float):
        """Position on wire operator"""
        return self.position_at(position)

    def __mod__(self: Union[Edge, Wire], position: float):
        """Tangent on wire operator"""
        return self.tangent_at(position)

    def project(
        self, face: Face, direction: VectorLike, closest: bool = True
    ) -> Union[Mixin1D, list[Mixin1D]]:
        """Project onto a face along the specified direction

        Args:
          face: Face:
          direction: VectorLike:
          closest: bool:  (Default value = True)

        Returns:

        """

        bldr = BRepProj_Projection(
            self.wrapped, face.wrapped, Vector(direction).to_dir()
        )
        shapes = Compound(bldr.Shape())

        # select the closest projection if requested
        return_value: Union[Mixin1D, list[Mixin1D]]

        if closest:
            dist_calc = BRepExtrema_DistShapeShape()
            dist_calc.LoadS1(self.wrapped)

            min_dist = inf

            for shape in shapes:
                dist_calc.LoadS2(shape.wrapped)
                dist_calc.Perform()
                dist = dist_calc.Value()

                if dist < min_dist:
                    min_dist = dist
                    return_value = tcast(Mixin1D, shape)

        else:
            return_value = [tcast(Mixin1D, shape) for shape in shapes]

        return return_value


class Mixin3D:
    """Additional methods to add to 3D Shape classes"""

    def fillet(self, radius: float, edge_list: Iterable[Edge]) -> Self:
        """Fillet

        Fillets the specified edges of this solid.

        Args:
            radius (float): float > 0, the radius of the fillet
            edge_list (Iterable[Edge]): a list of Edge objects, which must belong to this solid

        Returns:
            Any: Filleted solid
        """
        native_edges = [e.wrapped for e in edge_list]

        fillet_builder = BRepFilletAPI_MakeFillet(self.wrapped)

        for native_edge in native_edges:
            fillet_builder.Add(radius, native_edge)

        try:
            new_shape = self.__class__(fillet_builder.Shape())
            if not new_shape.is_valid():
                raise Standard_Failure
        except (StdFail_NotDone, Standard_Failure) as err:
            raise ValueError(
                f"Failed creating a fillet with radius of {radius}, try a smaller value"
                f" or use max_fillet() to find the largest valid fillet radius"
            ) from err

        return new_shape

    def max_fillet(
        self,
        edge_list: Iterable[Edge],
        tolerance=0.1,
        max_iterations: int = 10,
    ) -> float:
        """Find Maximum Fillet Size

        Find the largest fillet radius for the given Shape and edges with a
        recursive binary search.

        Example:

              max_fillet_radius = my_shape.max_fillet(shape_edges)
              max_fillet_radius = my_shape.max_fillet(shape_edges, tolerance=0.5, max_iterations=8)


        Args:
            edge_list (Iterable[Edge]): a sequence of Edge objects, which must belong to this solid
            tolerance (float, optional): maximum error from actual value. Defaults to 0.1.
            max_iterations (int, optional): maximum number of recursive iterations. Defaults to 10.

        Raises:
            RuntimeError: failed to find the max value
            ValueError: the provided Shape is invalid

        Returns:
            float: maximum fillet radius
        """

        def __max_fillet(window_min: float, window_max: float, current_iteration: int):
            window_mid = (window_min + window_max) / 2

            if current_iteration == max_iterations:
                raise RuntimeError(
                    f"Failed to find the max value within {tolerance} in {max_iterations}"
                )

            fillet_builder = BRepFilletAPI_MakeFillet(self.wrapped)

            for native_edge in native_edges:
                fillet_builder.Add(window_mid, native_edge)

            # Do these numbers work? - if not try with the smaller window
            try:
                new_shape = self.__class__(fillet_builder.Shape())
                if not new_shape.is_valid():
                    raise fillet_exception
            except fillet_exception:
                return __max_fillet(window_min, window_mid, current_iteration + 1)

            # These numbers work, are they close enough? - if not try larger window
            if window_mid - window_min <= tolerance:
                return_value = window_mid
            else:
                return_value = __max_fillet(
                    window_mid, window_max, current_iteration + 1
                )
            return return_value

        if not self.is_valid():
            raise ValueError("Invalid Shape")

        native_edges = [e.wrapped for e in edge_list]

        # Unfortunately, MacOS doesn't support the StdFail_NotDone exception so platform
        # specific exceptions are required.
        if platform.system() == "Darwin":
            fillet_exception = Standard_Failure
        else:
            fillet_exception = StdFail_NotDone

        max_radius = __max_fillet(0.0, 2 * self.bounding_box().diagonal, 0)

        return max_radius

    def chamfer(
        self, length: float, length2: Optional[float], edge_list: Iterable[Edge]
    ) -> Self:
        """Chamfer

        Chamfers the specified edges of this solid.

        Args:
            length (float): length > 0, the length (length) of the chamfer
            length2 (Optional[float]): length2 > 0, optional parameter for asymmetrical
                chamfer. Should be `None` if not required.
            edge_list (Iterable[Edge]): a list of Edge objects, which must belong to
                this solid

        Returns:
            Any:  Chamfered solid
        """
        native_edges = [e.wrapped for e in edge_list]

        # make a edge --> faces mapping
        edge_face_map = TopTools_IndexedDataMapOfShapeListOfShape()
        TopExp.MapShapesAndAncestors_s(
            self.wrapped, ta.TopAbs_EDGE, ta.TopAbs_FACE, edge_face_map
        )

        # note: we prefer 'length' word to 'radius' as opposed to FreeCAD's API
        chamfer_builder = BRepFilletAPI_MakeChamfer(self.wrapped)

        if length2:
            distance1 = length
            distance2 = length2
        else:
            distance1 = length
            distance2 = length

        for native_edge in native_edges:
            face = edge_face_map.FindFromKey(native_edge).First()
            chamfer_builder.Add(
                distance1, distance2, native_edge, TopoDS.Face_s(face)
            )  # NB: edge_face_map return a generic TopoDS_Shape

        try:
            new_shape = self.__class__(chamfer_builder.Shape())
            if not new_shape.is_valid():
                raise Standard_Failure
        except (StdFail_NotDone, Standard_Failure) as err:
            raise ValueError(
                "Failed creating a chamfer, try a smaller length value(s)"
            ) from err

        return new_shape

    def center(self, center_of: CenterOf = CenterOf.MASS) -> Vector:
        """Return center of object

        Find center of object

        Args:
            center_of (CenterOf, optional): center option. Defaults to CenterOf.MASS.

        Raises:
            ValueError: Center of GEOMETRY is not supported for this object
            NotImplementedError: Unable to calculate center of mass of this object

        Returns:
            Vector: center
        """
        if center_of == CenterOf.GEOMETRY:
            raise ValueError("Center of GEOMETRY is not supported for this object")
        if center_of == CenterOf.MASS:
            properties = GProp_GProps()
            calc_function = shape_properties_LUT[shapetype(self.wrapped)]
            if calc_function:
                calc_function(self.wrapped, properties)
                middle = Vector(properties.CentreOfMass())
            else:
                raise NotImplementedError
        elif center_of == CenterOf.BOUNDING_BOX:
            middle = self.bounding_box().center()
        return middle

    def shell(
        self,
        faces: Optional[Iterable[Face]],
        thickness: float,
        tolerance: float = 0.0001,
        kind: Kind = Kind.ARC,
    ) -> Solid:
        """Shell

        Make a shelled solid of self.

        Args:
            faces (Optional[Iterable[Face]]): faces to be removed,
            which must be part of the solid. Can be an empty list.
            thickness (float): shell thickness - positive shells outwards, negative
                shells inwards.
            tolerance (float, optional): modelling tolerance of the method. Defaults to 0.0001.
            kind (Kind, optional): intersection type. Defaults to Kind.ARC.

        Raises:
            ValueError: Kind.TANGENT not supported

        Returns:
            Solid: A shelled solid.
        """
        if kind == Kind.TANGENT:
            raise ValueError("Kind.TANGENT not supported")

        kind_dict = {
            Kind.ARC: GeomAbs_JoinType.GeomAbs_Arc,
            Kind.INTERSECTION: GeomAbs_JoinType.GeomAbs_Intersection,
        }

        occ_faces_list = TopTools_ListOfShape()
        for face in faces:
            occ_faces_list.Append(face.wrapped)

        shell_builder = BRepOffsetAPI_MakeThickSolid()
        shell_builder.MakeThickSolidByJoin(
            self.wrapped,
            occ_faces_list,
            thickness,
            tolerance,
            Intersection=True,
            Join=kind_dict[kind],
        )
        shell_builder.Build()

        if faces:
            return_value = self.__class__(shell_builder.Shape())

        else:  # if no faces provided a watertight solid will be constructed
            shell1 = self.__class__(shell_builder.Shape()).shells()[0].wrapped
            shell2 = self.shells()[0].wrapped

            # s1 can be outer or inner shell depending on the thickness sign
            if thickness > 0:
                sol = BRepBuilderAPI_MakeSolid(shell1, shell2)
            else:
                sol = BRepBuilderAPI_MakeSolid(shell2, shell1)

            # fix needed for the orientations
            return_value = self.__class__(sol.Shape()).fix()

        return return_value

    def offset_3d(
        self,
        openings: Optional[Iterable[Face]],
        thickness: float,
        tolerance: float = 0.0001,
        kind: Kind = Kind.ARC,
    ) -> Solid:
        """Shell

        Make an offset solid of self.

        Args:
            openings (Optional[Iterable[Face]]): faces to be removed,
                which must be part of the solid. Can be an empty list.
            thickness (float): offset amount - positive offset outwards, negative inwards
            tolerance (float, optional): modelling tolerance of the method. Defaults to 0.0001.
            kind (Kind, optional): intersection type. Defaults to Kind.ARC.

        Raises:
            ValueError: Kind.TANGENT not supported

        Returns:
            Solid: A shelled solid.
        """
        if kind == Kind.TANGENT:
            raise ValueError("Kind.TANGENT not supported")

        kind_dict = {
            Kind.ARC: GeomAbs_JoinType.GeomAbs_Arc,
            Kind.INTERSECTION: GeomAbs_JoinType.GeomAbs_Intersection,
            Kind.TANGENT: GeomAbs_JoinType.GeomAbs_Tangent,
        }

        occ_faces_list = TopTools_ListOfShape()
        for face in openings:
            occ_faces_list.Append(face.wrapped)

        offset_builder = BRepOffsetAPI_MakeThickSolid()
        offset_builder.MakeThickSolidByJoin(
            self.wrapped,
            occ_faces_list,
            thickness,
            tolerance,
            Intersection=True,
            RemoveIntEdges=True,
            Join=kind_dict[kind],
        )
        offset_builder.Build()

        offset_occt_solid = offset_builder.Shape()
        offset_solid = self.__class__(offset_occt_solid)

        # The Solid can be inverted, if so reverse
        if offset_solid.volume < 0:
            offset_solid.wrapped.Reverse()

        return offset_solid

    def is_inside(self, point: VectorLike, tolerance: float = 1.0e-6) -> bool:
        """Returns whether or not the point is inside a solid or compound
        object within the specified tolerance.

        Args:
          point: tuple or Vector representing 3D point to be tested
          tolerance: tolerance for inside determination, default=1.0e-6
          point: VectorLike:
          tolerance: float:  (Default value = 1.0e-6)

        Returns:
          bool indicating whether or not point is within solid

        """
        solid_classifier = BRepClass3d_SolidClassifier(self.wrapped)
        solid_classifier.Perform(gp_Pnt(*Vector(point).to_tuple()), tolerance)

        return solid_classifier.State() == ta.TopAbs_IN or solid_classifier.IsOnAFace()

    def dprism(
        self,
        basis: Optional[Face],
        bounds: list[Union[Face, Wire]],
        depth: float = None,
        taper: float = 0,
        up_to_face: Face = None,
        thru_all: bool = True,
        additive: bool = True,
    ) -> Solid:
        """dprism

        Make a prismatic feature (additive or subtractive)

        Args:
            basis (Optional[Face]): face to perform the operation on
            bounds (list[Union[Face,Wire]]): list of profiles
            depth (float, optional): depth of the cut or extrusion. Defaults to None.
            taper (float, optional): in degrees. Defaults to 0.
            up_to_face (Face, optional): a face to extrude until. Defaults to None.
            thru_all (bool, optional): cut thru_all. Defaults to True.
            additive (bool, optional): Defaults to True.

        Returns:
            Solid: prismatic feature
        """
        if isinstance(bounds[0], Wire):
            sorted_profiles = sort_wires_by_build_order(bounds)
            faces = [Face.make_from_wires(p[0], p[1:]) for p in sorted_profiles]
        else:
            faces = bounds

        shape: Union[TopoDS_Shape, TopoDS_Solid] = self.wrapped
        for face in faces:
            feat = BRepFeat_MakeDPrism(
                shape,
                face.wrapped,
                basis.wrapped if basis else TopoDS_Face(),
                taper * DEG2RAD,
                additive,
                False,
            )

            if up_to_face is not None:
                feat.Perform(up_to_face.wrapped)
            elif thru_all or depth is None:
                feat.PerformThruAll()
            else:
                feat.Perform(depth)

            shape = feat.Shape()

        return self.__class__(shape)


class Shape(NodeMixin):
    """Shape

    Base class for all CAD objects such as Edge, Face, Solid, etc.

    Args:
        obj (TopoDS_Shape, optional): OCCT object. Defaults to None.
        label (str, optional): Defaults to ''.
        color (Color, optional): Defaults to None.
        material (str, optional): tag for external tools. Defaults to ''.
        joints (dict[str, Joint], optional): names joints - only valid for Solid
            and Compound objects. Defaults to None.
        parent (Compound, optional): assembly parent. Defaults to None.
        children (list[Shape], optional): assembly children - only valid for Compounds.
            Defaults to None.
    """

    _dim = None

    def __init__(
        self,
        obj: TopoDS_Shape = None,
        label: str = "",
        color: Color = None,
        material: str = "",
        joints: dict[str, Joint] = None,
        parent: Compound = None,
        children: list[Shape] = None,
    ):
        self.wrapped = downcast(obj) if obj else None
        self.for_construction = False
        self.label = label
        self.color = color
        self.material = material

        # Bind joints to Solid
        if isinstance(self, Solid):
            self.joints = joints if joints else {}

        # Bind joints and children to Compounds (other Shapes can't have children)
        if isinstance(self, Compound):
            self.joints = joints if joints else {}
            self.children = children if children else []

        # parent must be set following children as post install accesses children
        self.parent = parent

        # Faces can optionally record the plane it was created on for later extrusion
        if isinstance(self, Face):
            self.created_on: Plane = None

        # Extracted objects like Vertices and Edges may need to know where they came from
        self.topo_parent: Shape = None

    @property
    def location(self) -> Location:
        """Get this Shape's Location"""
        return Location(self.wrapped.Location())

    @location.setter
    def location(self, value: Location):
        """Set Shape's Location to value"""
        self.wrapped.Location(value.wrapped)

    @property
    def position(self) -> Vector:
        """Get the position component of this Shape's Location"""
        return self.location.position

    @position.setter
    def position(self, value: VectorLike):
        """Set the position component of this Shape's Location to value"""
        loc = self.location
        loc.position = value
        self.location = loc

    @property
    def orientation(self) -> Vector:
        """Get the orientation component of this Shape's Location"""
        return self.location.orientation

    @orientation.setter
    def orientation(self, rotations: VectorLike):
        """Set the orientation component of this Shape's Location to rotations"""
        loc = self.location
        loc.orientation = rotations
        self.location = loc

    class _DisplayNode(NodeMixin):
        """Used to create anytree structures from TopoDS_Shapes"""

        def __init__(
            self,
            label: str = "",
            address: int = None,
            position: Union[Vector, Location] = None,
            parent: Shape._DisplayNode = None,
        ):
            self.label = label
            self.address = address
            self.position = position
            self.parent = parent
            self.children = []

    _ordered_shapes = [
        TopAbs_ShapeEnum.TopAbs_COMPOUND,
        TopAbs_ShapeEnum.TopAbs_SOLID,
        TopAbs_ShapeEnum.TopAbs_SHELL,
        TopAbs_ShapeEnum.TopAbs_FACE,
        TopAbs_ShapeEnum.TopAbs_WIRE,
        TopAbs_ShapeEnum.TopAbs_EDGE,
        TopAbs_ShapeEnum.TopAbs_VERTEX,
    ]

    @staticmethod
    def _build_tree(
        shape: TopoDS_Shape,
        tree: list[_DisplayNode],
        parent: _DisplayNode = None,
        limit: TopAbs_ShapeEnum = TopAbs_ShapeEnum.TopAbs_VERTEX,
        show_center: bool = True,
    ) -> list[_DisplayNode]:
        """Create an anytree copy of the TopoDS_Shape structure"""

        obj_type = shape_LUT[shape.ShapeType()]
        if show_center:
            loc = Shape(shape).bounding_box().center()
        else:
            loc = Location(shape.Location())
        tree.append(Shape._DisplayNode(obj_type, id(shape), loc, parent))
        iterator = TopoDS_Iterator()
        iterator.Initialize(shape)
        parent_node = tree[-1]
        while iterator.More():
            child = iterator.Value()
            if Shape._ordered_shapes.index(
                child.ShapeType()
            ) <= Shape._ordered_shapes.index(limit):
                Shape._build_tree(child, tree, parent_node, limit)
            iterator.Next()
        return tree

    @staticmethod
    def _show_tree(root_node, show_center: bool) -> str:
        """Display an assembly or TopoDS_Shape anytree structure"""

        # Calculate the size of the tree labels
        size_tuples = [(node.height, len(node.label)) for node in root_node.descendants]
        size_tuples.append((root_node.height, len(root_node.label)))
        size_tuples_per_level = [
            list(filter(lambda ll: ll[0] == l, size_tuples))
            for l in range(root_node.height + 1)
        ]
        max_sizes_per_level = [
            max(4, max([l[1] for l in level])) for level in size_tuples_per_level
        ]
        level_sizes_per_level = [
            l + i * 4 for i, l in enumerate(reversed(max_sizes_per_level))
        ]
        tree_label_width = max(level_sizes_per_level) + 1

        # Build the tree line by line
        result = ""
        for pre, _fill, node in RenderTree(root_node):
            treestr = ("%s%s" % (pre, node.label)).ljust(tree_label_width)
            if hasattr(root_node, "address"):
                address = node.address
                name = ""
                loc = (
                    "Center" + str(node.position.to_tuple())
                    if show_center
                    else "Position" + str(node.position.to_tuple())
                )
            else:
                address = id(node)
                name = node.__class__.__name__.ljust(9)
                loc = (
                    "Center" + str(node.center().to_tuple())
                    if show_center
                    else "Location" + repr(node.location)
                )
            result += f"{treestr}{name}at {address:#x}, {loc}\n"
        return result

    def show_topology(
        self,
        limit_class: Literal[
            "Compound", "Edge", "Face", "Shell", "Solid", "Vertex", "Wire"
        ] = "Vertex",
        show_center: bool = None,
    ) -> str:
        """Display internal topology

        Display the internal structure of a Compound 'assembly' or Shape. Example:

        .. code::

            >>> c1.show_topology()

            c1 is the root         Compound at 0x7f4a4cafafa0, Location(...))
            ├──                    Solid    at 0x7f4a4cafafd0, Location(...))
            ├── c2 is 1st compound Compound at 0x7f4a4cafaee0, Location(...))
            │   ├──                Solid    at 0x7f4a4cafad00, Location(...))
            │   └──                Solid    at 0x7f4a11a52790, Location(...))
            └── c3 is 2nd          Compound at 0x7f4a4cafad60, Location(...))
                ├──                Solid    at 0x7f4a11a52700, Location(...))
                └──                Solid    at 0x7f4a11a58550, Location(...))

        Args:
            limit_class: type of displayed leaf node. Defaults to 'Vertex'.
            show_center (bool, optional): If None, shows the Location of Compound 'assemblies'
                and the bounding box center of Shapes. True or False forces the display.
                Defaults to None.

        Returns:
            str: tree representation of internal structure
        """

        if isinstance(self, Compound) and self.children:
            show_center = False if show_center is None else show_center
            result = Shape._show_tree(self, show_center)
        else:
            tree = Shape._build_tree(
                self.wrapped, tree=[], limit=inverse_shape_LUT[limit_class]
            )
            show_center = True if show_center is None else show_center
            result = Shape._show_tree(tree[0], show_center)
        return result

    def __add__(self, other: Union[list[Shape], Shape]) -> Self:
        # identify vectorized operations
        others = other if isinstance(other, (list, tuple)) else [other]

        if not all([type(other)._dim == type(self)._dim for other in others]):
            raise ValueError("Only shapes with the same dimension can be added")

        if self.wrapped is None:
            if len(others) == 1:
                new_shape = others[0]
            else:
                new_shape = others[0].fuse(*others[1:])
        elif isinstance(other, Shape) and other.wrapped is None:
            new_shape = self
        else:
            new_shape = self.fuse(*others)

        if SkipClean.clean:
            new_shape = new_shape.clean()

        if isinstance(self, Part):
            new_shape = Part(new_shape.wrapped)
        elif isinstance(self, Sketch):
            new_shape = Sketch(new_shape.wrapped)
        elif isinstance(self, (Wire, Curve)):
            new_shape = Curve(Compound.make_compound(new_shape.edges()).wrapped)

        return new_shape

    def __sub__(self, other: Shape) -> Self:
        # identify vectorized operations
        others = other if isinstance(other, (list, tuple)) else [other]

        if not all([type(other)._dim == type(self)._dim for other in others]):
            raise ValueError(
                f"Only shapes with the same dimension can be subtracted "
                f"not {type(self).__name__} and {type(other).__name__}"
            )

        new_shape = None
        if self.wrapped is None:
            raise ValueError("Cannot subtract shape from empty compound")
        if isinstance(other, Shape) and other.wrapped is None:
            new_shape = self
        else:
            new_shape = self.cut(*others)

        if new_shape is not None and SkipClean.clean:
            new_shape = new_shape.clean()

        if isinstance(self, Part):
            new_shape = Part(new_shape.wrapped)
        elif isinstance(self, Sketch):
            new_shape = Sketch(new_shape.wrapped)
        elif isinstance(self, (Wire, Curve)):
            new_shape = Curve(Compound.make_compound(new_shape.edges()).wrapped)

        return new_shape

    def __and__(self, other: Shape) -> Self:
        # identify vectorized operations
        others = other if isinstance(other, (list, tuple)) else [other]

        if self.wrapped is None or (isinstance(other, Shape) and other.wrapped is None):
            raise ValueError("Cannot intersect shape with empty compound")
        new_shape = self.intersect(*others)

        if new_shape.wrapped is not None and SkipClean.clean:
            new_shape = new_shape.clean()

        if isinstance(self, Part):
            new_shape = Part(new_shape.wrapped)
        elif isinstance(self, Sketch):
            new_shape = Sketch(new_shape.wrapped)
        elif isinstance(self, (Wire, Curve)):
            new_shape = Curve(Compound.make_compound(new_shape.edges()).wrapped)

        return new_shape

    def __rmul__(self, other):
        if not (
            isinstance(other, (list, tuple))
            and all([isinstance(o, (Location, Plane)) for o in other])
        ):
            raise ValueError(
                "shapes can only be multiplied list of locations or planes"
            )
        return [loc * self for loc in other]

    def clean(self) -> Shape:
        """clean

        Remove internal edges

        Returns:
            Shape: Original object with extraneous internal edges removed
        """
        upgrader = ShapeUpgrade_UnifySameDomain(self.wrapped, True, True, True)
        upgrader.AllowInternalEdges(False)
        # upgrader.SetAngularTolerance(1e-5)
        try:
            upgrader.Build()
            self.wrapped = downcast(upgrader.Shape())
        except:
            warnings.warn(f"Unable to clean {self}")
        return self

    def fix(self) -> Shape:
        """fix - try to fix shape if not valid"""
        if not self.is_valid():
            shape_copy: Shape = copy.deepcopy(self, None)
            shape_copy.wrapped = fix(self.wrapped)

            return shape_copy

        return self

    @classmethod
    def cast(cls, obj: TopoDS_Shape, for_construction: bool = False) -> Shape:
        "Returns the right type of wrapper, given a OCCT object"

        new_shape = None

        # define the shape lookup table for casting
        constructor__lut = {
            ta.TopAbs_VERTEX: Vertex,
            ta.TopAbs_EDGE: Edge,
            ta.TopAbs_WIRE: Wire,
            ta.TopAbs_FACE: Face,
            ta.TopAbs_SHELL: Shell,
            ta.TopAbs_SOLID: Solid,
            ta.TopAbs_COMPOUND: Compound,
        }

        shape_type = shapetype(obj)
        # NB downcast is needed to handle TopoDS_Shape types
        new_shape = constructor__lut[shape_type](downcast(obj))
        new_shape.for_construction = for_construction

        return new_shape

    def export_stl(
        self,
        file_name: str,
        tolerance: float = 1e-3,
        angular_tolerance: float = 0.1,
        ascii_format: bool = False,
    ) -> bool:
        """Export STL

        Exports a shape to a specified STL file.

        Args:
            file_name (str): The path and file name to write the STL output to.
            tolerance (float, optional): A linear deflection setting which limits the distance
                between a curve and its tessellation. Setting this value too low will result in
                large meshes that can consume computing resources. Setting the value too high can
                result in meshes with a level of detail that is too low. The default is a good
                starting point for a range of cases. Defaults to 1e-3.
            angular_tolerance (float, optional): Angular deflection setting which limits the angle
                between subsequent segments in a polyline. Defaults to 0.1.
            ascii_format (bool, optional): Export the file as ASCII (True) or binary (False)
                STL format. Defaults to False (binary).

        Returns:
            bool: Success
        """
        mesh = BRepMesh_IncrementalMesh(
            self.wrapped, tolerance, True, angular_tolerance
        )
        mesh.Perform()

        writer = StlAPI_Writer()

        if ascii_format:
            writer.ASCIIMode = True
        else:
            writer.ASCIIMode = False

        return writer.Write(self.wrapped, file_name)

    def export_3mf(
        self, file_name: str, tolerance: float, angular_tolerance: float, unit: Unit
    ):
        """export_3mf

        Exports a shape to a specified 3MF file.

        Args:
            file_name (str): name of 3mf file
            tolerance (float): linear tolerance for tesselation
            angular_tolerance (float): angular tolerance for tesselation
            unit (Unit): model unit
        """
        tmfw = ThreeMF(self, tolerance, angular_tolerance, unit)
        with open(file_name, "wb") as three_mf_file:
            tmfw.write_3mf(three_mf_file)

    def export_step(self, file_name: str, **kwargs) -> IFSelect_ReturnStatus:
        """Export this shape to a STEP file.

        kwargs is used to provide optional keyword arguments to configure the exporter.

        Args:
            file_name (str): Path and filename for writing.
            kwargs: used to provide optional keyword arguments to configure the exporter.

        Returns:
            IFSelect_ReturnStatus: OCCT return status
        """
        # Handle the extra settings for the STEP export
        pcurves = 1
        if "write_pcurves" in kwargs and not kwargs["write_pcurves"]:
            pcurves = 0
        precision_mode = kwargs["precision_mode"] if "precision_mode" in kwargs else 0

        writer = STEPControl_Writer()
        Interface_Static.SetIVal_s("write.surfacecurve.mode", pcurves)
        Interface_Static.SetIVal_s("write.precision.mode", precision_mode)
        writer.Transfer(self.wrapped, STEPControl_AsIs)

        return writer.Write(file_name)

    def export_brep(self, file: Union[str, BytesIO]) -> bool:
        """Export this shape to a BREP file

        Args:
            file: Union[str, BytesIO]:

        Returns:

        """

        return_value = BRepTools.Write_s(self.wrapped, file)

        return True if return_value is None else return_value

    def export_svg(
        self,
        file_name: str,
        viewport_origin: VectorLike,
        viewport_up: VectorLike = (0, 0, 1),
        look_at: VectorLike = None,
        svg_opts: dict = None,
    ):
        """Export shape to SVG file

        Export self to an SVG file with the provided options

        Args:
            file_name (str): file name
            svg_opts (dict, optional): options dictionary. Defaults to None.

        SVG Options - e.g. svg_opts = {"pixel_scale":50}:

        Other Parameters:
            width (int): Viewport width in pixels. Defaults to 240.
            height (int): Viewport width in pixels. Defaults to 240.
            pixel_scale (float): Pixels per CAD unit.
                Defaults to None (calculated based on width & height).
            units (str): SVG document units. Defaults to "mm".
            margin_left (int): Defaults to 20.
            margin_top (int): Defaults to 20.
            show_axes (bool): Display an axis indicator. Defaults to True.
            axes_scale (float): Length of axis indicator in global units. Defaults to 1.0.
            stroke_width (float): Width of visible edges.
                Defaults to None (calculated based on unit_scale).
            stroke_color (tuple[int]): Visible stroke color. Defaults to RGB(0, 0, 0).
            hidden_color (tuple[int]): Hidden stroke color. Defaults to RBG(160, 160, 160).
            show_hidden (bool): Display hidden lines. Defaults to True.

        """
        svg = SVG.get_svg(self, viewport_origin, viewport_up, look_at, svg_opts)
        with open(file_name, "w", encoding="utf-8") as file:
            file.write(svg)

    def export_dxf(
        self,
        fname: str,
        approx_option: ApproxOption = ApproxOption.NONE,
        tolerance: float = 1e-3,
        unit: Unit = Unit.MILLIMETER,
    ):
        """export_dxf

        Export shape to DXF. Works with 2D sections.

        Args:
            fname (str): output filename.
            approx (ApproxOption, optional): Approximation strategy. NONE means no approximation is
                applied. SPLINE results in all splines being approximated as cubic splines.
                ARC results in all curves being approximated as arcs and straight segments.
                Defaults to Approximation.NONE.
            tolerance (float, optional): Approximation tolerance. Defaults to 1e-3.
        """
        dxf = ezdxf.new()
        msp = dxf.modelspace()
        if unit == Unit.MILLIMETER:
            dxf.units = ezdxf.units.MM
        elif unit == Unit.CENTIMETER:
            dxf.units = ezdxf.units.CM
        elif unit == Unit.INCH:
            dxf.units = ezdxf.units.IN
        elif unit == Unit.FOOT:
            dxf.units = ezdxf.units.FT
        else:
            raise ValueError("unit not supported")

        plane = Plane(self.location)

        if approx_option == ApproxOption.SPLINE:
            edges = [
                e.to_splines() if e.geom_type() == "BSPLINE" else e
                for e in self.edges()
            ]

        elif approx_option == ApproxOption.ARC:
            edges = []

            # this is needed to handle free wires
            for wire in self.wires():
                edges.extend(Face.make_from_wires(wire).to_arcs(tolerance).edges())

        else:
            edges = self.edges()

        dxf_converters = {
            "LINE": DXF._dxf_line,
            "CIRCLE": DXF._dxf_circle,
            "ELLIPSE": DXF._dxf_ellipse,
            "BSPLINE": DXF._dxf_spline,
        }

        for edge in edges:
            conv = dxf_converters.get(edge.geom_type(), DXF._dxf_spline)
            conv(edge, msp, plane)

        dxf.saveas(fname)

    def geom_type(self) -> Geoms:
        """Gets the underlying geometry type.

        Implementations can return any values desired, but the values the user
        uses in type filters should correspond to these.

        The return values depend on the type of the shape:

        | Vertex:  always Vertex
        | Edge:   LINE, ARC, CIRCLE, SPLINE
        | Face:   PLANE, SPHERE, CONE
        | Solid:  Solid
        | Shell:  Shell
        | Compound: Compound
        | Wire:   Wire

        Args:

        Returns:
          A string according to the geometry type

        """

        topo_abs: Any = geom_LUT[shapetype(self.wrapped)]

        if isinstance(topo_abs, str):
            return_value = topo_abs
        elif topo_abs is BRepAdaptor_Curve:
            return_value = geom_LUT_EDGE[topo_abs(self.wrapped).GetType()]
        else:
            return_value = geom_LUT_FACE[topo_abs(self.wrapped).GetType()]

        return tcast(Geoms, return_value)

    def hash_code(self) -> int:
        """Returns a hashed value denoting this shape. It is computed from the
        TShape and the Location. The Orientation is not used.

        Args:

        Returns:

        """
        return self.wrapped.HashCode(HASH_CODE_MAX)

    def is_null(self) -> bool:
        """Returns true if this shape is null. In other words, it references no
        underlying shape with the potential to be given a location and an
        orientation.

        Args:

        Returns:

        """
        return self.wrapped.IsNull()

    def is_same(self, other: Shape) -> bool:
        """Returns True if other and this shape are same, i.e. if they share the
        same TShape with the same Locations. Orientations may differ. Also see
        :py:meth:`is_equal`

        Args:
          other: Shape:

        Returns:

        """
        return self.wrapped.IsSame(other.wrapped)

    def is_equal(self, other: Shape) -> bool:
        """Returns True if two shapes are equal, i.e. if they share the same
        TShape with the same Locations and Orientations. Also see
        :py:meth:`is_same`.

        Args:
          other: Shape:

        Returns:

        """
        return self.wrapped.IsEqual(other.wrapped)

    def __eq__(self, other) -> bool:
        """Are shapes same?"""
        return self.is_same(other) if isinstance(other, Shape) else False

    def is_valid(self) -> bool:
        """Returns True if no defect is detected on the shape S or any of its
        subshapes. See the OCCT docs on BRepCheck_Analyzer::IsValid for a full
        description of what is checked.

        Args:

        Returns:

        """
        return BRepCheck_Analyzer(self.wrapped).IsValid()

    def bounding_box(self, tolerance: float = None) -> BoundBox:
        """Create a bounding box for this Shape.

        Args:
            tolerance (float, optional): Defaults to None.

        Returns:
            BoundBox: A box sized to contain this Shape
        """
        return BoundBox._from_topo_ds(self.wrapped, tolerance=tolerance)

    def mirror(self, mirror_plane: Plane = None) -> Shape:
        """
        Applies a mirror transform to this Shape. Does not duplicate objects
        about the plane.

        Args:
          mirror_plane (Plane): The plane to mirror about. Defaults to Plane.XY
        Returns:
          The mirrored shape
        """
        if not mirror_plane:
            mirror_plane = Plane.XY

        transformation = gp_Trsf()
        transformation.SetMirror(
            gp_Ax2(mirror_plane.origin.to_pnt(), mirror_plane.z_dir.to_dir())
        )

        return self._apply_transform(transformation)

    @staticmethod
    def combined_center(
        objects: Iterable[Shape], center_of: CenterOf = CenterOf.MASS
    ) -> Vector:
        """combined center

        Calculates the center of a multiple objects.

        Args:
            objects (Iterable[Shape]): list of objects
            center_of (CenterOf, optional): centering option. Defaults to CenterOf.MASS.

        Raises:
            ValueError: CenterOf.GEOMETRY not implemented

        Returns:
            Vector: center of multiple objects
        """
        if center_of == CenterOf.MASS:
            total_mass = sum(Shape.compute_mass(o) for o in objects)
            weighted_centers = [
                o.center(CenterOf.MASS).multiply(Shape.compute_mass(o)) for o in objects
            ]

            sum_wc = weighted_centers[0]
            for weighted_center in weighted_centers[1:]:
                sum_wc = sum_wc.add(weighted_center)
            middle = Vector(sum_wc.multiply(1.0 / total_mass))
        elif center_of == CenterOf.BOUNDING_BOX:
            total_mass = len(objects)

            weighted_centers = []
            for obj in objects:
                weighted_centers.append(obj.bounding_box().center())

            sum_wc = weighted_centers[0]
            for weighted_center in weighted_centers[1:]:
                sum_wc = sum_wc.add(weighted_center)

            middle = Vector(sum_wc.multiply(1.0 / total_mass))
        else:
            raise ValueError("CenterOf.GEOMETRY not implemented")

        return middle

    @staticmethod
    def compute_mass(obj: Shape) -> float:
        """Calculates the 'mass' of an object.

        Args:
          obj: Compute the mass of this object
          obj: Shape:

        Returns:

        """
        properties = GProp_GProps()
        calc_function = shape_properties_LUT[shapetype(obj.wrapped)]

        if not calc_function:
            raise NotImplementedError

        calc_function(obj.wrapped, properties)
        return properties.Mass()

    def shape_type(self) -> Shapes:
        """Return the shape type string for this class"""
        return tcast(Shapes, shape_LUT[shapetype(self.wrapped)])

    def _entities(self, topo_type: Shapes) -> list[TopoDS_Shape]:
        out = {}  # using dict to prevent duplicates

        explorer = TopExp_Explorer(self.wrapped, inverse_shape_LUT[topo_type])

        while explorer.More():
            item = explorer.Current()
            out[
                item.HashCode(HASH_CODE_MAX)
            ] = item  # needed to avoid pseudo-duplicate entities
            explorer.Next()

        return list(out.values())

    def _entities_from(
        self, child_type: Shapes, parent_type: Shapes
    ) -> Dict[Shape, list[Shape]]:
        res = TopTools_IndexedDataMapOfShapeListOfShape()

        TopTools_IndexedDataMapOfShapeListOfShape()
        TopExp.MapShapesAndAncestors_s(
            self.wrapped,
            inverse_shape_LUT[child_type],
            inverse_shape_LUT[parent_type],
            res,
        )

        out: Dict[Shape, list[Shape]] = {}
        for i in range(1, res.Extent() + 1):
            out[Shape.cast(res.FindKey(i))] = [
                Shape.cast(el) for el in res.FindFromIndex(i)
            ]

        return out

    def vertices(self) -> ShapeList[Vertex]:
        """vertices - all the vertices in this Shape"""
        vertex_list = ShapeList(
            [Vertex(downcast(i)) for i in self._entities(Vertex.__name__)]
        )
        for vertex in vertex_list:
            vertex.topo_parent = self
        return vertex_list

    def edges(self) -> ShapeList[Edge]:
        """edges - all the edges in this Shape"""
        edge_list = ShapeList(
            [
                Edge(i)
                for i in self._entities(Edge.__name__)
                if not BRep_Tool.Degenerated_s(TopoDS.Edge_s(i))
            ]
        )
        for edge in edge_list:
            edge.topo_parent = self
        return edge_list

    def compounds(self) -> ShapeList[Compound]:
        """compounds - all the compounds in this Shape"""
        if isinstance(self, Compound):
            # pylint: disable=not-an-iterable
            sub_compounds = [c for c in self if isinstance(c, Compound)]
            sub_compounds.append(self)
        else:
            sub_compounds = []
        return ShapeList(sub_compounds)

    def wires(self) -> ShapeList[Wire]:
        """wires - all the wires in this Shape"""
        return ShapeList([Wire(i) for i in self._entities(Wire.__name__)])

    def faces(self) -> ShapeList[Face]:
        """faces - all the faces in this Shape"""
        face_list = ShapeList([Face(i) for i in self._entities(Face.__name__)])
        for face in face_list:
            face.topo_parent = self
        return face_list

    def shells(self) -> ShapeList[Shell]:
        """shells - all the shells in this Shape"""
        return ShapeList([Shell(i) for i in self._entities(Shell.__name__)])

    def solids(self) -> ShapeList[Solid]:
        """solids - all the solids in this Shape"""
        return ShapeList([Solid(i) for i in self._entities(Solid.__name__)])

    @property
    def area(self) -> float:
        """area -the surface area of all faces in this Shape"""
        properties = GProp_GProps()
        BRepGProp.SurfaceProperties_s(self.wrapped, properties)

        return properties.Mass()

    @property
    def volume(self) -> float:
        """volume - the volume of this Shape"""
        # when density == 1, mass == volume
        return Shape.compute_mass(self)

    def _apply_transform(self, transformation: gp_Trsf) -> Shape:
        """Private Apply Transform

        Apply the provided transformation matrix to a copy of Shape

        Args:
            transformation (gp_Trsf): transformation matrix

        Returns:
            Shape: copy of transformed Shape
        """
        shape_copy: Shape = copy.deepcopy(self, None)
        transformed_shape = BRepBuilderAPI_Transform(
            shape_copy.wrapped, transformation, True
        ).Shape()
        shape_copy.wrapped = downcast(transformed_shape)
        return shape_copy

    def rotate(self, axis: Axis, angle: float) -> Shape:
        """rotate a copy

        Rotates a shape around an axis.

        Args:
            axis (Axis): rotation Axis
            angle (float): angle to rotate, in degrees

        Returns:
            a copy of the shape, rotated
        """
        transformation = gp_Trsf()
        transformation.SetRotation(axis.wrapped, angle * DEG2RAD)

        return self._apply_transform(transformation)

    def translate(self, vector: VectorLike) -> Shape:
        """Translates this shape through a transformation.

        Args:
          vector: VectorLike:

        Returns:

        """

        transformation = gp_Trsf()
        transformation.SetTranslation(Vector(vector).wrapped)

        return self._apply_transform(transformation)

    def scale(self, factor: float) -> Shape:
        """Scales this shape through a transformation.

        Args:
          factor: float:

        Returns:

        """

        transformation = gp_Trsf()
        transformation.SetScale(gp_Pnt(), factor)

        return self._apply_transform(transformation)

    def __deepcopy__(self, memo) -> Shape:
        """Return deepcopy of self"""
        # The wrapped object is a OCCT TopoDS_Shape which can't be pickled or copied
        # with the standard python copy/deepcopy, so create a deepcopy 'memo' with this
        # value already copied which causes deepcopy to skip it.
        cls = self.__class__
        result = cls.__new__(cls)
        memo[id(self)] = result
        memo[id(self.wrapped)] = downcast(BRepBuilderAPI_Copy(self.wrapped).Shape())
        for key, value in self.__dict__.items():
            setattr(result, key, copy.deepcopy(value, memo))
        return result

    def __copy__(self) -> Shape:
        """Return shallow copy or reference of self

        Create an copy of this Shape that shares the underlying TopoDS_TShape.

        Used when there is a need for many objects with the same CAD structure but at
        different Locations, etc. - for examples fasteners in a larger assembly. By
        sharing the TopoDS_TShape, the memory size of such assemblies can be greatly reduced.

        Changes to the CAD structure of the base object will be reflected in all instances.
        """
        reference = copy.deepcopy(self)
        reference.wrapped.TShape(self.wrapped.TShape())
        return reference

    def copy(self) -> Shape:
        """Here for backwards compatibility with cq-editor"""
        warnings.warn(
            "copy() will be deprecated - use copy.copy() or copy.deepcopy() instead",
            DeprecationWarning,
            stacklevel=2,
        )
        return copy.deepcopy(self, None)

    def transform_shape(self, t_matrix: Matrix) -> Shape:
        """Apply affine transform without changing type

        Transforms a copy of this Shape by the provided 3D affine transformation matrix.
        Note that not all transformation are supported - primarily designed for translation
        and rotation.  See :transform_geometry: for more comprehensive transformations.

        Args:
            t_matrix (Matrix): affine transformation matrix

        Returns:
            Shape: copy of transformed shape with all objects keeping their type
        """
        transformed = Shape.cast(
            BRepBuilderAPI_Transform(self.wrapped, t_matrix.wrapped.Trsf()).Shape()
        )
        new_shape = copy.deepcopy(self, None)
        new_shape.wrapped = transformed.wrapped

        return new_shape

    def transform_geometry(self, t_matrix: Matrix) -> Shape:
        """Apply affine transform

        WARNING: transform_geometry will sometimes convert lines and circles to
        splines, but it also has the ability to handle skew and stretching
        transformations.

        If your transformation is only translation and rotation, it is safer to
        use :py:meth:`transform_shape`, which doesn't change the underlying type
        of the geometry, but cannot handle skew transformations.

        Args:
            t_matrix (Matrix): affine transformation matrix

        Returns:
            Shape: a copy of the object, but with geometry transformed
        """
        transformed = Shape.cast(
            BRepBuilderAPI_GTransform(self.wrapped, t_matrix.wrapped, True).Shape()
        )
        new_shape = copy.deepcopy(self, None)
        new_shape.wrapped = transformed.wrapped

        return new_shape

    def locate(self, loc: Location) -> Self:
        """Apply a location in absolute sense to self

        Args:
          loc: Location:

        Returns:

        """

        self.wrapped.Location(loc.wrapped)

        return self

    def located(self, loc: Location) -> Self:
        """located

        Apply a location in absolute sense to a copy of self

        Args:
            loc (Location): new absolute location

        Returns:
            Shape: copy of Shape at location
        """
        shape_copy: Shape = copy.deepcopy(self, None)
        shape_copy.wrapped.Location(loc.wrapped)
        return shape_copy

    def move(self, loc: Location) -> Self:
        """Apply a location in relative sense (i.e. update current location) to self

        Args:
          loc: Location:

        Returns:

        """

        self.wrapped.Move(loc.wrapped)

        return self

    def moved(self, loc: Location) -> Self:
        """moved

        Apply a location in relative sense (i.e. update current location) to a copy of self

        Args:
            loc (Location): new location relative to current location

        Returns:
            Shape: copy of Shape moved to relative location
        """
        shape_copy: Shape = copy.deepcopy(self, None)
        shape_copy.wrapped = downcast(shape_copy.wrapped.Moved(loc.wrapped))
        return shape_copy

    def distance_to_with_closest_points(
        self, other: Union[Shape, VectorLike]
    ) -> tuple[float, Vector, Vector]:
        """Minimal distance between two shapes and the points on each shape"""
        other = other if isinstance(other, Shape) else Vertex(other)
        dist_calc = BRepExtrema_DistShapeShape()
        dist_calc.LoadS1(self.wrapped)
        dist_calc.LoadS2(other.wrapped)
        dist_calc.Perform()
        return (
            dist_calc.Value(),
            Vector(dist_calc.PointOnShape1(1)),
            Vector(dist_calc.PointOnShape2(1)),
        )

    def distance_to(self, other: Union[Shape, VectorLike]) -> float:
        """Minimal distance between two shapes"""
        return self.distance_to_with_closest_points(other)[0]

    def closest_points(self, other: Union[Shape, VectorLike]) -> tuple[Vector, Vector]:
        """Points on two shapes where the distance between them is minimal"""
        return tuple(self.distance_to_with_closest_points(other)[1:])

    def __hash__(self) -> int:
        """Return has code"""
        return self.hash_code()

    def _bool_op(
        self,
        args: Iterable[Shape],
        tools: Iterable[Shape],
        operation: Union[BRepAlgoAPI_BooleanOperation, BRepAlgoAPI_Splitter],
    ) -> Shape:
        """Generic boolean operation

        Args:
          args: Iterable[Shape]:
          tools: Iterable[Shape]:
          operation: Union[BRepAlgoAPI_BooleanOperation:
          BRepAlgoAPI_Splitter]:

        Returns:

        """

        arg = TopTools_ListOfShape()
        for obj in args:
            arg.Append(obj.wrapped)

        tool = TopTools_ListOfShape()
        for obj in tools:
            tool.Append(obj.wrapped)

        operation.SetArguments(arg)
        operation.SetTools(tool)

        operation.SetRunParallel(True)
        operation.Build()

        return Shape.cast(operation.Shape())

    def cut(self, *to_cut: Shape) -> Shape:
        """Remove the positional arguments from this Shape.

        Args:
          *to_cut: Shape:

        Returns:

        """

        cut_op = BRepAlgoAPI_Cut()

        return self._bool_op((self,), to_cut, cut_op)

    def fuse(self, *to_fuse: Shape, glue: bool = False, tol: float = None) -> Shape:
        """fuse

        Fuse a sequence of shapes into a single shape.

        Args:
            to_fuse (sequence Shape): shapes to fuse
            glue (bool, optional): performance improvement for some shapes. Defaults to False.
            tol (float, optional): tolerarance. Defaults to None.

        Returns:
            Shape: fused shape
        """

        fuse_op = BRepAlgoAPI_Fuse()
        if glue:
            fuse_op.SetGlue(BOPAlgo_GlueEnum.BOPAlgo_GlueShift)
        if tol:
            fuse_op.SetFuzzyValue(tol)

        return_value = self._bool_op((self,), to_fuse, fuse_op)

        return return_value

    def intersect(self, *to_intersect: Shape) -> Shape:
        """Intersection of the positional arguments and this Shape.

        Args:
            toIntersect (sequence of Shape): shape to intersect

        Returns:

        """

        intersect_op = BRepAlgoAPI_Common()

        return self._bool_op((self,), to_intersect, intersect_op)

    def faces_intersected_by_axis(
        self,
        axis: Axis,
        tol: float = 1e-4,
    ) -> ShapeList[Face]:
        """Line Intersection

        Computes the intersections between the provided axis and the faces of this Shape

        Args:
            axis (Axis): Axis on which the intersection line rests
            tol (float, optional): Intersection tolerance. Defaults to 1e-4.

        Returns:
            list[Face]: A list of intersected faces sorted by distance from axis.position
        """
        line = gce_MakeLin(axis.wrapped).Value()
        shape = self.wrapped

        intersect_maker = BRepIntCurveSurface_Inter()
        intersect_maker.Init(shape, line, tol)

        faces_dist = []  # using a list instead of a dictionary to be able to sort it
        while intersect_maker.More():
            inter_pt = intersect_maker.Pnt()

            distance = axis.position.to_pnt().SquareDistance(inter_pt)

            faces_dist.append(
                (intersect_maker.Face(), abs(distance))
            )  # will sort all intersected faces by distance whatever the direction is

            intersect_maker.Next()

        faces_dist.sort(key=lambda x: x[1])
        faces = [face[0] for face in faces_dist]

        return ShapeList([Face(face) for face in faces])

    def split(self, *splitters: Shape) -> Shape:
        """Split this shape with the positional arguments.

        Args:
          *splitters: Shape:

        Returns:

        """

        split_op = BRepAlgoAPI_Splitter()

        return self._bool_op((self,), splitters, split_op)

    def distance(self, other: Shape) -> float:
        """Minimal distance between two shapes

        Args:
          other: Shape:

        Returns:

        """

        return BRepExtrema_DistShapeShape(self.wrapped, other.wrapped).Value()

    def distances(self, *others: Shape) -> Iterator[float]:
        """Minimal distances to between self and other shapes

        Args:
          *others: Shape:

        Returns:

        """

        dist_calc = BRepExtrema_DistShapeShape()
        dist_calc.LoadS1(self.wrapped)

        for other_shape in others:
            dist_calc.LoadS2(other_shape.wrapped)
            dist_calc.Perform()

            yield dist_calc.Value()

    def mesh(self, tolerance: float, angular_tolerance: float = 0.1):
        """Generate triangulation if none exists.

        Args:
          tolerance: float:
          angular_tolerance: float:  (Default value = 0.1)

        Returns:

        """

        if not BRepTools.Triangulation_s(self.wrapped, tolerance):
            BRepMesh_IncrementalMesh(self.wrapped, tolerance, True, angular_tolerance)

    def tessellate(
        self, tolerance: float, angular_tolerance: float = 0.1
    ) -> Tuple[list[Vector], list[Tuple[int, int, int]]]:
        """General triangulated approximation"""
        self.mesh(tolerance, angular_tolerance)

        vertices: list[Vector] = []
        triangles: list[Tuple[int, int, int]] = []
        offset = 0

        for face in self.faces():
            loc = TopLoc_Location()
            poly = BRep_Tool.Triangulation_s(face.wrapped, loc)
            trsf = loc.Transformation()
            reverse = face.wrapped.Orientation() == TopAbs_Orientation.TopAbs_REVERSED

            # add vertices
            vertices += [
                Vector(v.X(), v.Y(), v.Z())
                for v in (
                    poly.Node(i).Transformed(trsf) for i in range(1, poly.NbNodes() + 1)
                )
            ]
            # add triangles
            triangles += [
                (
                    t.Value(1) + offset - 1,
                    t.Value(3) + offset - 1,
                    t.Value(2) + offset - 1,
                )
                if reverse
                else (
                    t.Value(1) + offset - 1,
                    t.Value(2) + offset - 1,
                    t.Value(3) + offset - 1,
                )
                for t in poly.Triangles()
            ]

            offset += poly.NbNodes()

        return vertices, triangles

    def to_splines(
        self, degree: int = 3, tolerance: float = 1e-3, nurbs: bool = False
    ) -> T:
        """to_splines

        Approximate shape with b-splines of the specified degree.

        Args:
            degree (int, optional): Maximum degree. Defaults to 3.
            tolerance (float, optional): Approximation tolerance. Defaults to 1e-3.
            nurbs (bool, optional): Use rational splines. Defaults to False.

        Returns:
            T: _description_
        """
        params = ShapeCustom_RestrictionParameters()

        result = ShapeCustom.BSplineRestriction_s(
            self.wrapped,
            tolerance,  # 3D tolerance
            tolerance,  # 2D tolerance
            degree,
            1,  # dummy value, degree is leading
            ga.GeomAbs_C0,
            ga.GeomAbs_C0,
            True,  # set degree to be leading
            not nurbs,
            params,
        )

        return self.__class__(result)

    def to_vtk_poly_data(
        self,
        tolerance: float = None,
        angular_tolerance: float = None,
        normals: bool = False,
    ) -> vtkPolyData:
        """Convert shape to vtkPolyData

        Args:
          tolerance: float:
          angular_tolerance: float:  (Default value = 0.1)
          normals: bool:  (Default value = True)

        Returns:

        """

        vtk_shape = IVtkOCC_Shape(self.wrapped)
        shape_data = IVtkVTK_ShapeData()
        shape_mesher = IVtkOCC_ShapeMesher()

        drawer = vtk_shape.Attributes()
        drawer.SetUIsoAspect(Prs3d_IsoAspect(Quantity_Color(), Aspect_TOL_SOLID, 1, 0))
        drawer.SetVIsoAspect(Prs3d_IsoAspect(Quantity_Color(), Aspect_TOL_SOLID, 1, 0))

        if tolerance:
            drawer.SetDeviationCoefficient(tolerance)

        if angular_tolerance:
            drawer.SetDeviationAngle(angular_tolerance)

        shape_mesher.Build(vtk_shape, shape_data)

        return_value = shape_data.getVtkPolyData()

        # convert to triangles and split edges
        t_filter = vtkTriangleFilter()
        t_filter.SetInputData(return_value)
        t_filter.Update()

        return_value = t_filter.GetOutput()

        # compute normals
        if normals:
            n_filter = vtkPolyDataNormals()
            n_filter.SetComputePointNormals(True)
            n_filter.SetComputeCellNormals(True)
            n_filter.SetFeatureAngle(360)
            n_filter.SetInputData(return_value)
            n_filter.Update()

            return_value = n_filter.GetOutput()

        return return_value

    def to_arcs(self, tolerance: float = 1e-3) -> Face:
        """to_arcs

        Approximate planar face with arcs and straight line segments.

        Args:
            tolerance (float, optional): Approximation tolerance. Defaults to 1e-3.

        Returns:
            Face: approximated face
        """
        return self.__class__(BRepAlgo.ConvertFace_s(self.wrapped, tolerance))

    def _repr_javascript_(self):
        """Jupyter 3D representation support"""

        from .jupyter_tools import display

        return display(self)._repr_javascript_()

    def transformed(
        self, rotate: VectorLike = (0, 0, 0), offset: VectorLike = (0, 0, 0)
    ) -> Shape:
        """Transform Shape

        Rotate and translate the Shape by the three angles (in degrees) and offset.

        Args:
            rotate (VectorLike, optional): 3-tuple of angles to rotate, in degrees.
                Defaults to (0, 0, 0).
            offset (VectorLike, optional): 3-tuple to offset. Defaults to (0, 0, 0).

        Returns:
            Shape: transformed object

        """
        # Convert to a Vector of radians
        rotate_vector = Vector(rotate).multiply(DEG2RAD)
        # Compute rotation matrix.
        t_rx = gp_Trsf()
        t_rx.SetRotation(gp_Ax1(gp_Pnt(0, 0, 0), gp_Dir(1, 0, 0)), rotate_vector.X)
        t_ry = gp_Trsf()
        t_ry.SetRotation(gp_Ax1(gp_Pnt(0, 0, 0), gp_Dir(0, 1, 0)), rotate_vector.Y)
        t_rz = gp_Trsf()
        t_rz.SetRotation(gp_Ax1(gp_Pnt(0, 0, 0), gp_Dir(0, 0, 1)), rotate_vector.Z)
        t_o = gp_Trsf()
        t_o.SetTranslation(Vector(offset).wrapped)
        return self._apply_transform(t_o * t_rx * t_ry * t_rz)

    def find_intersection(self, axis: Axis) -> list[tuple[Vector, Vector]]:
        """Find point and normal at intersection

        Return both the point(s) and normal(s) of the intersection of the axis and the shape

        Args:
            axis (Axis): axis defining the intersection line

        Returns:
            list[tuple[Vector, Vector]]: Point and normal of intersection
        """
        oc_shape = self.wrapped

        intersection_line = gce_MakeLin(axis.wrapped).Value()
        intersect_maker = BRepIntCurveSurface_Inter()
        intersect_maker.Init(oc_shape, intersection_line, 0.0001)

        intersections = []
        while intersect_maker.More():
            inter_pt = intersect_maker.Pnt()
            # Calculate distance along axis
            distance = axis.to_plane().to_local_coords(Vector(inter_pt)).Z
            intersections.append(
                (Face(intersect_maker.Face()), Vector(inter_pt), distance)
            )
            intersect_maker.Next()

        intersections.sort(key=lambda x: x[2])
        intersecting_faces = [i[0] for i in intersections]
        intersecting_points = [i[1] for i in intersections]
        intersecting_normals = [
            f.normal_at(intersecting_points[i]).normalized()
            for i, f in enumerate(intersecting_faces)
        ]
        result = []
        for pnt, normal in zip(intersecting_points, intersecting_normals):
            result.append((pnt, normal))

        return result

    def project_faces(
        self,
        faces: Union[list[Face], Compound],
        path: Union[Wire, Edge],
        start: float = 0,
    ) -> Compound:
        """Projected Faces following the given path on Shape

        Project by positioning each face of to the shape along the path and
        projecting onto the surface.

        Note that projection may result in distortion depending on
        the shape at a position along the path.

        .. image:: projectText.png

        Args:
            faces (Union[list[Face], Compound]): faces to project
            path: Path on the Shape to follow
            start: Relative location on path to start the faces. Defaults to 0.

        Returns:
            The projected faces

        """
        path_length = path.length
        # The derived classes of Shape implement center
        shape_center = self.center()  # pylint: disable=no-member

        if isinstance(faces, Compound):
            faces = faces.faces()

        logger.debug("projecting %d face(s)", len(faces))

        # Position each face normal to the surface along the path and project to the surface
        projected_faces = []
        for face in faces:
            bbox = face.bounding_box()
            face_center_x = (bbox.min.X + bbox.max.X) / 2
            relative_position_on_wire = start + face_center_x / path_length
            path_position = path.position_at(relative_position_on_wire)
            path_tangent = path.tangent_at(relative_position_on_wire)
            (surface_point, surface_normal) = self.find_intersection(
                Axis(path_position, path_position - shape_center)
            )[0]
            surface_normal_plane = Plane(
                origin=surface_point, x_dir=path_tangent, z_dir=surface_normal
            )
            projection_face: Face = face.translate(
                (-face_center_x, 0, 0)
            ).transform_shape(surface_normal_plane.reverse_transform)
            logger.debug("projecting face at %0.2f", relative_position_on_wire)
            projected_faces.append(
                projection_face.project_to_shape(self, surface_normal * -1)[0]
            )

        logger.debug("finished projecting '%d' faces", len(faces))

        return Compound.make_compound(projected_faces)


# This TypeVar allows IDEs to see the type of objects within the ShapeList
T = TypeVar("T", bound=Union[Shape, Vector])
K = TypeVar("K")


class ShapePredicate(Protocol):
    def __call__(self, shape: Shape) -> bool:
        ...


class ShapeList(list[T]):
    """Subclass of list with custom filter and sort methods appropriate to CAD"""

    @property
    def first(self) -> T:
        """First element in the ShapeList"""
        return self[0]

    @property
    def last(self) -> T:
        """Last element in the ShapeList"""
        return self[-1]

    def filter_by(
        self,
        filter_by: Union[ShapePredicate, Axis, GeomType],
        reverse: bool = False,
        tolerance: float = 1e-5,
    ) -> ShapeList[T]:
        """filter by Axis or GeomType

        Either:
        - filter objects of type planar Face or linear Edge by their normal or tangent
        (respectively) and sort the results by the given axis, or
        - filter the objects by the provided type. Note that not all types apply to all
        objects.

        Args:
            filter_by (Union[Axis,GeomType]): axis or geom type to filter and possibly sort by
            reverse (bool, optional): invert the geom type filter. Defaults to False.
            tolerance (float, optional): maximum deviation from axis. Defaults to 1e-5.

        Raises:
            ValueError: Invalid filter_by type

        Returns:
            ShapeList: filtered list of objects
        """

        # could be moved out maybe?
        def axis_parallel_predicate(axis: Axis, tolerance: float):
            def pred(shape: Shape):
                if isinstance(shape, Face) and shape.geom_type() == "PLANE":
                    shape_axis = Axis(shape.center(), shape.normal_at(None))
                elif isinstance(shape, Edge) and shape.geom_type() == "LINE":
                    shape_axis = Axis(shape.position_at(0), shape.tangent_at(0))
                else:
                    return False
                return axis.is_parallel(shape_axis, tolerance)

            return pred

        # convert input to callable predicate
        if callable(filter_by):
            predicate = filter_by
        elif isinstance(filter_by, Axis):
            predicate = axis_parallel_predicate(filter_by, tolerance=tolerance)
        elif isinstance(filter_by, GeomType):
            predicate = lambda o: o.geom_type() == filter_by.name
        else:
            raise ValueError(f"Unsupported filter_by predicate: {filter_by}")

        # final predicate is negated if `reverse=True`
        if reverse:
            actual_predicate = lambda shape: not predicate(shape)
        else:
            actual_predicate = predicate

        return ShapeList(filter(actual_predicate, self))

    def filter_by_position(
        self,
        axis: Axis,
        minimum: float,
        maximum: float,
        inclusive: tuple[bool, bool] = (True, True),
    ) -> ShapeList[T]:
        """filter by position

        Filter and sort objects by the position of their centers along given axis.
        min and max values can be inclusive or exclusive depending on the inclusive tuple.

        Args:
            axis (Axis): axis to sort by
            minimum (float): minimum value
            maximum (float): maximum value
            inclusive (tuple[bool, bool], optional): include min,max values.
                Defaults to (True, True).

        Returns:
            ShapeList: filtered object list
        """
        if inclusive == (True, True):
            objects = filter(
                lambda o: minimum
                <= axis.to_plane().to_local_coords(o).center().Z
                <= maximum,
                self,
            )
        elif inclusive == (True, False):
            objects = filter(
                lambda o: minimum
                <= axis.to_plane().to_local_coords(o).center().Z
                < maximum,
                self,
            )
        elif inclusive == (False, True):
            objects = filter(
                lambda o: minimum
                < axis.to_plane().to_local_coords(o).center().Z
                <= maximum,
                self,
            )
        elif inclusive == (False, False):
            objects = filter(
                lambda o: minimum
                < axis.to_plane().to_local_coords(o).center().Z
                < maximum,
                self,
            )

        return ShapeList(objects).sort_by(axis)

    def group_by(
        self,
        group_by: Union[Callable[[Shape], K], Axis, SortBy] = Axis.Z,
        reverse=False,
        tol_digits=6,
    ) -> GroupBy[T, K]:
        """group by

        Group objects by provided criteria and then sort the groups according to the criteria.
        Note that not all group_by criteria apply to all objects.

        Args:
            group_by (SortBy, optional): group and sort criteria. Defaults to Axis.Z.
            reverse (bool, optional): flip order of sort. Defaults to False.
            tol_digits (int, optional): Tolerance for building the group keys by
                round(key, tol_digits)

        Returns:
<<<<<<< HEAD
            GroupBy[K, ShapeList]: sorted list of ShapeLists
=======
            list[ShapeList]: sorted list of ShapeLists
>>>>>>> a8eb78ec
        """

        if isinstance(group_by, Axis):
            key_f = lambda obj: round(
                group_by.to_plane().to_local_coords(obj).center().Z, tol_digits
            )

        elif isinstance(group_by, SortBy):
            if group_by == SortBy.LENGTH:
                key_f = lambda obj: round(obj.length, tol_digits)
            elif group_by == SortBy.RADIUS:
                key_f = lambda obj: round(obj.radius, tol_digits)
            elif group_by == SortBy.DISTANCE:
                key_f = lambda obj: round(obj.center().length, tol_digits)
            elif group_by == SortBy.AREA:
                key_f = lambda obj: round(obj.area, tol_digits)
            elif group_by == SortBy.VOLUME:
                key_f = lambda obj: round(obj.volume, tol_digits)

        elif callable(group_by):
            key_f = group_by

        else:
            raise ValueError(f"Unsupported group_by function: {group_by}")

        return GroupBy(key_f, self, reverse=reverse)

    def sort_by(
        self, sort_by: Union[Axis, SortBy] = Axis.Z, reverse: bool = False
    ) -> ShapeList[T]:
        """sort by

        Sort objects by provided criteria. Note that not all sort_by criteria apply to all
        objects.

        Args:
            sort_by (SortBy, optional): sort criteria. Defaults to SortBy.Z.
            reverse (bool, optional): flip order of sort. Defaults to False.

        Returns:
            ShapeList: sorted list of objects
        """
        if isinstance(sort_by, Axis):
            objects = sorted(
                self,
                key=lambda o: sort_by.to_plane().to_local_coords(o).center().Z,
                reverse=reverse,
            )

        elif isinstance(sort_by, SortBy):
            if sort_by == SortBy.LENGTH:
                objects = sorted(
                    self,
                    key=lambda obj: obj.length,
                    reverse=reverse,
                )
            elif sort_by == SortBy.RADIUS:
                objects = sorted(
                    self,
                    key=lambda obj: obj.radius,
                    reverse=reverse,
                )
            elif sort_by == SortBy.DISTANCE:
                objects = sorted(
                    self,
                    key=lambda obj: obj.center().length,
                    reverse=reverse,
                )
            elif sort_by == SortBy.AREA:
                objects = sorted(
                    self,
                    key=lambda obj: obj.area,
                    reverse=reverse,
                )
            elif sort_by == SortBy.VOLUME:
                objects = sorted(
                    self,
                    key=lambda obj: obj.volume,
                    reverse=reverse,
                )

        return ShapeList(objects)

    def sort_by_distance(
        self, other: Union[Shape, VectorLike], reverse: bool = False
    ) -> ShapeList[T]:
        """Sort by distance

        Sort by minimal distance between objects and other

        Args:
            other (Union[Shape,VectorLike]): reference object
            reverse (bool, optional): flip order of sort. Defaults to False.

        Returns:
            ShapeList: Sorted shapes
        """
        other = other if isinstance(other, Shape) else Vertex(other)
        distances = sorted(
            [(other.distance_to(obj), obj) for obj in self],
            key=lambda obj: obj[0],
            reverse=reverse,
        )
        return ShapeList([obj[1] for obj in distances])

    def __gt__(self, sort_by: Union[Axis, SortBy] = Axis.Z):
        """Sort operator"""
        return self.sort_by(sort_by)

    def __lt__(self, sort_by: Union[Axis, SortBy] = Axis.Z):
        """Reverse sort operator"""
        return self.sort_by(sort_by, reverse=True)

    def __rshift__(self, group_by: Union[Axis, SortBy] = Axis.Z):
        """Group and select largest group operator"""
        return self.group_by(group_by)[-1]

    def __lshift__(self, group_by: Union[Axis, SortBy] = Axis.Z):
        """Group and select smallest group operator"""
        return self.group_by(group_by)[0]

    def __or__(self, filter_by: Union[Axis, GeomType] = Axis.Z):
        """Filter by axis or geomtype operator"""
        return self.filter_by(filter_by)

    def __add__(self, other: ShapeList):
        """Combine two ShapeLists together"""
        return ShapeList(list(self) + list(other))

    def __sub__(self, other: ShapeList) -> ShapeList:
        # hash_other = [hash(o) for o in other]
        # hash_set = {hash(o): o for o in self if hash(o) not in hash_other}
        # return ShapeList(hash_set.values())
        return ShapeList(set(self) - set(other))

    def __getitem__(self, key):
        """Return slices of ShapeList as ShapeList"""
        if isinstance(key, slice):
            return_value = ShapeList(list(self).__getitem__(key))
        else:
            return_value = list(self).__getitem__(key)
        return return_value


class GroupBy:
    """Result of a Shape.groupby operation. Groups can be accessed by index or key"""

    def __init__(
        self,
        key_f: Callable[[Shape], K],
        shapelist: Iterable[T],
        *,
        reverse: bool = False,
    ):
        # can't be a dict because K may not be hashable
        self.key_to_group_index: list[tuple[K, int]] = []
        self.groups: list[ShapeList[T]] = []
        self.key_f = key_f

        for i, (key, shapegroup) in enumerate(
            itertools.groupby(sorted(shapelist, key=key_f, reverse=reverse), key=key_f)
        ):
            self.groups.append(ShapeList(shapegroup))
            self.key_to_group_index.append((key, i))

    def __iter__(self):
        return iter(self.groups)

    def __len__(self):
        return len(self.groups)

    def __getitem__(self, key: int):
        return self.groups[key]

    def group(self, key: K):
        for k, i in self.key_to_group_index:
            if key == k:
                return self.groups[i]
        raise KeyError(key)

    def group_for(self, shape: Shape):
        return self.group(self.key_f(shape))


class Compound(Shape, Mixin3D):
    """Compound

    A collection of Shapes

    """

    _dim = None

    def __repr__(self):
        """Return Compound info as string"""
        if hasattr(self, "label") and hasattr(self, "children"):
            result = (
                f"{self.__class__.__name__} at {id(self):#x}, label({self.label}), "
                + f"#children({len(self.children)})"
            )
        else:
            result = f"{self.__class__.__name__} at {id(self):#x}"
        return result

    def center(self, center_of: CenterOf = CenterOf.MASS) -> Vector:
        """Return center of object

        Find center of object

        Args:
            center_of (CenterOf, optional): center option. Defaults to CenterOf.MASS.

        Raises:
            ValueError: Center of GEOMETRY is not supported for this object
            NotImplementedError: Unable to calculate center of mass of this object

        Returns:
            Vector: center
        """
        if center_of == CenterOf.GEOMETRY:
            raise ValueError("Center of GEOMETRY is not supported for this object")
        if center_of == CenterOf.MASS:
            properties = GProp_GProps()
            calc_function = shape_properties_LUT[unwrapped_shapetype(self)]
            if calc_function:
                calc_function(self.wrapped, properties)
                middle = Vector(properties.CentreOfMass())
            else:
                raise NotImplementedError
        elif center_of == CenterOf.BOUNDING_BOX:
            middle = self.bounding_box().center()
        return middle

    @staticmethod
    def _make_compound(occt_shapes: Iterable[TopoDS_Shape]) -> TopoDS_Compound:
        """Create an OCCT TopoDS_Compound

        Create an OCCT TopoDS_Compound object from an iterable of TopoDS_Shape objects

        Args:
            occt_shapes (Iterable[TopoDS_Shape]): OCCT shapes

        Returns:
            TopoDS_Compound: OCCT compound
        """
        comp = TopoDS_Compound()
        comp_builder = TopoDS_Builder()
        comp_builder.MakeCompound(comp)

        for shape in occt_shapes:
            comp_builder.Add(comp, shape)

        return comp

    @classmethod
    def make_compound(cls, shapes: Iterable[Shape]) -> Compound:
        """Create a compound out of a list of shapes
        Args:
          shapes: Iterable[Shape]:
        Returns:
        """
        return cls(Compound._make_compound([s.wrapped for s in shapes]))

    def _remove(self, shape: Shape) -> Compound:
        """Return self with the specified shape removed.

        Args:
          shape: Shape:
        """
        comp_builder = TopoDS_Builder()
        comp_builder.Remove(self.wrapped, shape.wrapped)
        return self

    def _post_detach(self, parent: Compound):
        """Method call after detaching from `parent`."""
        logger.debug("Removing parent of %s (%s)", self.label, parent.label)
        if parent.children:
            parent.wrapped = Compound._make_compound(
                [c.wrapped for c in parent.children]
            )
        else:
            parent.wrapped = None

    def _pre_attach(self, parent: Compound):
        """Method call before attaching to `parent`."""
        if not isinstance(parent, Compound):
            raise ValueError("`parent` must be of type Compound")

    def _post_attach(self, parent: Compound):
        """Method call after attaching to `parent`."""
        logger.debug("Updated parent of %s to %s", self.label, parent.label)
        parent.wrapped = Compound._make_compound([c.wrapped for c in parent.children])

    def _post_detach_children(self, children):
        """Method call before detaching `children`."""
        if children:
            kids = ",".join([child.label for child in children])
            logger.debug("Removing children %s from %s", kids, self.label)
            self.wrapped = Compound._make_compound([c.wrapped for c in self.children])
        # else:
        #     logger.debug("Removing no children from %s", self.label)

    def _pre_attach_children(self, children):
        """Method call before attaching `children`."""
        if not all([isinstance(child, Shape) for child in children]):
            raise ValueError("Each child must be of type Shape")

    def _post_attach_children(self, children: Iterable[Shape]):
        """Method call after attaching `children`."""
        if children:
            kids = ",".join([child.label for child in children])
            logger.debug("Adding children %s to %s", kids, self.label)
            self.wrapped = Compound._make_compound([c.wrapped for c in self.children])
        # else:
        #     logger.debug("Adding no children to %s", self.label)

    def do_children_intersect(
        self, include_parent: bool = False, tolerance: float = 1e-5
    ) -> tuple[bool, tuple[Shape, Shape], float]:
        """Do Children Intersect

        Determine if any of the child objects within a Compound/assembly intersect by
        intersecting each of the shapes with each other and checking for
        a common volume.

        Args:
            include_parent (bool, optional): check parent for intersections. Defaults to False.
            tolerance (float, optional): maximum allowable volume difference. Defaults to 1e-5.

        Returns:
            tuple[bool, tuple[Shape, Shape], float]:
                do the object intersect, intersecting objects, volume of intersection
        """
        children: list[Shape] = list(PreOrderIter(self))
        if not include_parent:
            children.pop(0)  # remove parent
        # children_bbox = [child.bounding_box().to_solid() for child in children]
        children_bbox = [
            Solid.from_bounding_box(child.bounding_box()) for child in children
        ]
        child_index_pairs = [
            tuple(map(int, comb))
            for comb in combinations(list(range(len(children))), 2)
        ]
        for child_index_pair in child_index_pairs:
            # First check for bounding box intersections ..
            # .. then confirm with actual object intersections which could be complex
            bbox_common_volume = (
                children_bbox[child_index_pair[0]]
                .intersect(children_bbox[child_index_pair[1]])
                .volume
            )
            if bbox_common_volume > tolerance:
                common_volume = (
                    children[child_index_pair[0]]
                    .intersect(children[child_index_pair[1]])
                    .volume
                )
                if common_volume > tolerance:
                    return (
                        True,
                        (children[child_index_pair[0]], children[child_index_pair[1]]),
                        common_volume,
                    )
        return (False, (), 0.0)

    @classmethod
    def make_text(
        cls,
        txt: str,
        font_size: float,
        font: str = "Arial",
        font_path: Optional[str] = None,
        font_style: FontStyle = FontStyle.REGULAR,
        align: Union[Align, tuple[Align, Align]] = (Align.CENTER, Align.CENTER),
        position_on_path: float = 0.0,
        text_path: Union[Edge, Wire] = None,
    ) -> "Compound":
        """2D Text that optionally follows a path.

        The text that is created can be combined as with other sketch features by specifying
        a mode or rotated by the given angle.  In addition, edges have been previously created
        with arc or segment, the text will follow the path defined by these edges. The start
        parameter can be used to shift the text along the path to achieve precise positioning.

        Args:
            txt: text to be rendered
            font_size: size of the font in model units
            font: font name
            font_path: path to font file
            font_style: text style. Defaults to FontStyle.REGULAR.
            align (Union[Align, tuple[Align, Align]], optional): align min, center, or max
                of object. Defaults to (Align.CENTER, Align.CENTER).
            position_on_path: the relative location on path to position the text,
                between 0.0 and 1.0. Defaults to 0.0.
            text_path: a path for the text to follows. Defaults to None - linear text.

        Returns:
            a Compound object containing multiple Faces representing the text

        Examples::

            fox = Compound.make_text(
                txt="The quick brown fox jumped over the lazy dog",
                font_size=10,
                position_on_path=0.1,
                text_path=jump_edge,
            )

        """

        def position_face(orig_face: "Face") -> "Face":
            """
            Reposition a face to the provided path

            Local coordinates are used to calculate the position of the face
            relative to the path. Global coordinates to position the face.
            """
            bbox = orig_face.bounding_box()
            face_bottom_center = Vector((bbox.min.X + bbox.max.X) / 2, 0, 0)
            relative_position_on_wire = (
                position_on_path + face_bottom_center.X / path_length
            )
            wire_tangent = text_path.tangent_at(relative_position_on_wire)
            wire_angle = Vector(1, 0, 0).get_signed_angle(wire_tangent)
            wire_position = text_path.position_at(relative_position_on_wire)

            return orig_face.translate(wire_position - face_bottom_center).rotate(
                Axis(wire_position, (0, 0, 1)),
                -wire_angle,
            )

        if sys.platform.startswith("linux"):
            os.environ["FONTCONFIG_FILE"] = "/etc/fonts/fonts.conf"
            os.environ["FONTCONFIG_PATH"] = "/etc/fonts/"

        font_kind = {
            FontStyle.REGULAR: Font_FA_Regular,
            FontStyle.BOLD: Font_FA_Bold,
            FontStyle.ITALIC: Font_FA_Italic,
        }[font_style]

        mgr = Font_FontMgr.GetInstance_s()

        if font_path and mgr.CheckFont(TCollection_AsciiString(font_path).ToCString()):
            font_t = Font_SystemFont(TCollection_AsciiString(font_path))
            font_t.SetFontPath(font_kind, TCollection_AsciiString(font_path))
            mgr.RegisterFont(font_t, True)

        else:
            font_t = mgr.FindFont(TCollection_AsciiString(font), font_kind)

        builder = Font_BRepTextBuilder()
        font_i = StdPrs_BRepFont(
            NCollection_Utf8String(font_t.FontName().ToCString()),
            font_kind,
            float(font_size),
        )
        text_flat = Compound(builder.Perform(font_i, NCollection_Utf8String(txt)))

        # Align the text from the bounding box
        align = tuplify(align, 2)
        bbox = text_flat.bounding_box()
        align_offset = []
        for i in range(2):
            if align[i] == Align.MIN:
                align_offset.append(-bbox.min.to_tuple()[i])
            elif align[i] == Align.CENTER:
                align_offset.append(
                    -(bbox.min.to_tuple()[i] + bbox.max.to_tuple()[i]) / 2
                )
            elif align[i] == Align.MAX:
                align_offset.append(-bbox.max.to_tuple()[i])
        text_flat = text_flat.translate(Vector(*align_offset))

        if text_path is not None:
            path_length = text_path.length
            text_flat = Compound.make_compound(
                [position_face(f) for f in text_flat.faces()]
            )

        return text_flat

    def __iter__(self) -> Iterator[Shape]:
        """
        Iterate over subshapes.

        """

        iterator = TopoDS_Iterator(self.wrapped)

        while iterator.More():
            yield Shape.cast(iterator.Value())
            iterator.Next()

    def __bool__(self) -> bool:
        """
        Check if empty.
        """

        return TopoDS_Iterator(self.wrapped).More()

    def cut(self, *to_cut: Shape) -> Compound:
        """Remove a shape from another one

        Args:
          *to_cut: Shape:

        Returns:

        """

        cut_op = BRepAlgoAPI_Cut()

        return tcast(Compound, self._bool_op(self, to_cut, cut_op))

    def fuse(self, *to_fuse: Shape, glue: bool = False, tol: float = None) -> Compound:
        """Fuse shapes together

        Args:
          *to_fuse: Shape:
          glue: bool:  (Default value = False)
          tol: float:  (Default value = None)

        Returns:

        """

        fuse_op = BRepAlgoAPI_Fuse()
        if glue:
            fuse_op.SetGlue(BOPAlgo_GlueEnum.BOPAlgo_GlueShift)
        if tol:
            fuse_op.SetFuzzyValue(tol)

        args = tuple(self) + to_fuse

        if len(args) <= 1:
            return_value: Shape = args[0]
        else:
            return_value = self._bool_op(args[:1], args[1:], fuse_op)

        # fuse_op.RefineEdges()
        # fuse_op.FuseEdges()

        return tcast(Compound, return_value)

    def intersect(self, *to_intersect: Shape) -> Compound:
        """Construct shape intersection

        Args:
          *to_intersect: Shape:

        Returns:

        """

        intersect_op = BRepAlgoAPI_Common()

        return tcast(Compound, self._bool_op(self, to_intersect, intersect_op))

    def get_type(
        self,
        obj_type: Union[Type[Edge], Type[Face], Type[Shell], Type[Solid], Type[Wire]],
    ) -> list[Union[Edge, Face, Shell, Solid, Wire]]:
        """get_type

        Extract the objects of the given type from a Compound. Note that this
        isn't the same as Faces() etc. which will extract Faces from Solids.

        Args:
            obj_type (Union[Edge, Face, Solid]): Object types to extract

        Returns:
            list[Union[Edge, Face, Solid]]: Extracted objects
        """

        type_map = {
            Edge: TopAbs_ShapeEnum.TopAbs_EDGE,
            Face: TopAbs_ShapeEnum.TopAbs_FACE,
            Shell: TopAbs_ShapeEnum.TopAbs_SHELL,
            Solid: TopAbs_ShapeEnum.TopAbs_SOLID,
            Wire: TopAbs_ShapeEnum.TopAbs_WIRE,
        }
        results = []
        for comp in self.compounds():
            iterator = TopoDS_Iterator()
            iterator.Initialize(comp.wrapped)
            while iterator.More():
                child = iterator.Value()
                if child.ShapeType() == type_map[obj_type]:
                    results.append(obj_type(child))
                iterator.Next()

        return results


class Part(Compound):
    """A Compound containing 3D objects - aka Solids"""

    _dim = 3


class Sketch(Compound):
    """A Compound containing 2D objects - aka Faces"""

    _dim = 2


class Curve(Compound):
    """A Compound containing 1D objects - aka Edges"""

    _dim = 1

    def __matmul__(self, position: float):
        """Position on curve operator - only works if continuous"""
        return Wire.make_wire(self.edges()).position_at(position)

    def __mod__(self, position: float):
        """Tangent on wire operator - only works if continuous"""
        return Wire.make_wire(self.edges()).tangent_at(position)

    def wires(self) -> list[Wire]:
        """A list of wires created from the edges"""
        return Wire.combine(self.edges())


class Edge(Shape, Mixin1D):
    """A trimmed curve that represents the border of a face"""

    _dim = 1

    def _geom_adaptor(self) -> BRepAdaptor_Curve:
        """ """
        return BRepAdaptor_Curve(self.wrapped)

    def close(self) -> Union[Edge, Wire]:
        """Close an Edge"""
        if not self.is_closed():
            return_value = Wire.make_wire([self]).close()
        else:
            return_value = self

        return return_value

    def to_wire(self) -> Wire:
        """Edge as Wire"""
        return Wire.make_wire([self])

    @property
    def arc_center(self) -> Vector:
        """center of an underlying circle or ellipse geometry."""

        geom_type = self.geom_type()
        geom_adaptor = self._geom_adaptor()

        if geom_type == "CIRCLE":
            return_value = Vector(geom_adaptor.Circle().Position().Location())
        elif geom_type == "ELLIPSE":
            return_value = Vector(geom_adaptor.Ellipse().Position().Location())
        else:
            raise ValueError(f"{geom_type} has no arc center")

        return return_value

    def intersections(
        self, plane: Plane, edge: Edge = None, tolerance: float = TOLERANCE
    ) -> list[Vector]:
        """intersections

        Determine the points where a 2D edge crosses itself or another 2D edge

        Args:
            plane (Plane): plane containing edge(s)
            edge (Edge): curve to compare with
            tolerance (float, optional): defines the precision of computing the intersection points.
                 Defaults to TOLERANCE.

        Returns:
            list[Vector]: list of intersection points
        """
        # This will be updated by Geom_Surface to the edge location but isn't otherwise used
        edge_location = TopLoc_Location()

        # Check if self is on the plane
        if not all([plane.contains(self.position_at(i / 7)) for i in range(8)]):
            raise ValueError("self must be a 2D edge on the given plane")

        edge_surface: Geom_Surface = Face.make_plane(plane)._geom_adaptor()

        self_2d_curve: Geom2d_Curve = BRep_Tool.CurveOnPlane_s(
            self.wrapped,
            edge_surface,
            edge_location,
            self.param_at(0),
            self.param_at(1),
        )
        if edge:
            # Check if edge is on the plane
            if not all([plane.contains(edge.position_at(i / 7)) for i in range(8)]):
                raise ValueError("edge must be a 2D edge on the given plane")

            edge_2d_curve: Geom2d_Curve = BRep_Tool.CurveOnPlane_s(
                edge.wrapped,
                edge_surface,
                edge_location,
                edge.param_at(0),
                edge.param_at(1),
            )
            intersector = Geom2dAPI_InterCurveCurve(
                self_2d_curve, edge_2d_curve, tolerance
            )
        else:
            intersector = Geom2dAPI_InterCurveCurve(self_2d_curve, tolerance)

        crosses = [
            Vector(intersector.Point(i + 1).X(), intersector.Point(i + 1).Y())
            for i in range(intersector.NbPoints())
        ]
        return crosses

    def trim(self, start: float, end: float) -> Edge:
        """trim

        Create a new edge by keeping only the section between start and end.

        Args:
            start (float): 0.0 <= start < 1.0
            end (float): 0.0 < end <= 1.0

        Raises:
            ValueError: start >= end

        Returns:
            Edge: trimmed edge
        """
        if start >= end:
            raise ValueError("start must be less than end")

        new_curve = BRep_Tool.Curve_s(
            copy.deepcopy(self).wrapped, self.param_at(0), self.param_at(1)
        )
        parm_start = self.param_at(start)
        parm_end = self.param_at(end)
        trimmed_curve = Geom_TrimmedCurve(
            new_curve,
            parm_start,
            parm_end,
        )
        new_edge = BRepBuilderAPI_MakeEdge(trimmed_curve).Edge()
        return Edge(new_edge)

    # def overlaps(self, other: Edge, tolerance: float = 1e-4) -> bool:
    #     """overlaps

    #     Check to determine if self and other overlap

    #     Args:
    #         other (Edge): edge to check against
    #         tolerance (float, optional): min distance between edges. Defaults to 1e-4.

    #     Returns:
    #         bool: edges are within tolerance of each other
    #     """
    #     analyzer = ShapeAnalysis_Edge()
    #     return analyzer.CheckOverlapping(
    #         # self.wrapped, other.wrapped, tolerance, 2*tolerance
    #         self.wrapped, other.wrapped, tolerance, domain_distance
    #     )

    @classmethod
    def make_bezier(cls, *cntl_pnts: VectorLike, weights: list[float] = None) -> Edge:
        """make_bezier

        Create a rational (with weights) or non-rational bezier curve.  The first and last
        control points represent the start and end of the curve respectively.  If weights
        are provided, there must be one provided for each control point.

        Args:
            cntl_pnts (sequence[VectorLike]): points defining the curve
            weights (list[float], optional): control point weights list. Defaults to None.

        Raises:
            ValueError: Too few control points
            ValueError: Too many control points
            ValueError: A weight is required for each control point

        Returns:
            Edge: bezier curve
        """
        if len(cntl_pnts) < 2:
            raise ValueError(
                "At least two control points must be provided (start, end)"
            )
        if len(cntl_pnts) > 25:
            raise ValueError("The maximum number of control points is 25")
        if weights:
            if len(cntl_pnts) != len(weights):
                raise ValueError("A weight must be provided for each control point")

        cntl_gp_pnts = [Vector(cntl_pnt).to_pnt() for cntl_pnt in cntl_pnts]

        # The poles are stored in an OCCT Array object
        poles = TColgp_Array1OfPnt(1, len(cntl_gp_pnts))
        for i, cntl_gp_pnt in enumerate(cntl_gp_pnts):
            poles.SetValue(i + 1, cntl_gp_pnt)

        if weights:
            pole_weights = TColStd_Array1OfReal(1, len(weights))
            for i, weight in enumerate(weights):
                pole_weights.SetValue(i + 1, float(weight))
            bezier_curve = Geom_BezierCurve(poles, pole_weights)
        else:
            bezier_curve = Geom_BezierCurve(poles)

        return cls(BRepBuilderAPI_MakeEdge(bezier_curve).Edge())

    @classmethod
    def make_circle(
        cls,
        radius: float,
        plane: Plane = Plane.XY,
        start_angle: float = 360.0,
        end_angle: float = 360,
        angular_direction: AngularDirection = AngularDirection.COUNTER_CLOCKWISE,
    ) -> Edge:
        """make circle

        Create a circle centered on the origin of plane

        Args:
            radius (float): circle radius
            plane (Plane, optional): base plane. Defaults to Plane.XY.
            start_angle (float, optional): start of arc angle. Defaults to 360.0.
            end_angle (float, optional): end of arc angle. Defaults to 360.
            angular_direction (AngularDirection, optional): arc direction.
                Defaults to AngularDirection.COUNTER_CLOCKWISE.

        Returns:
            Edge: full or partial circle
        """
        circle_gp = gp_Circ(plane.to_gp_ax2(), radius)

        if start_angle == end_angle:  # full circle case
            return_value = cls(BRepBuilderAPI_MakeEdge(circle_gp).Edge())
        else:  # arc case
            circle_geom = GC_MakeArcOfCircle(
                circle_gp,
                start_angle * DEG2RAD,
                end_angle * DEG2RAD,
                angular_direction == AngularDirection.COUNTER_CLOCKWISE,
            ).Value()
            return_value = cls(BRepBuilderAPI_MakeEdge(circle_geom).Edge())
        return return_value

    @classmethod
    def make_ellipse(
        cls,
        x_radius: float,
        y_radius: float,
        plane: Plane = Plane.XY,
        start_angle: float = 360.0,
        end_angle: float = 360.0,
        angular_direction: AngularDirection = AngularDirection.COUNTER_CLOCKWISE,
    ) -> Edge:
        """make ellipse

        Makes an ellipse centered at the origin of plane.

        Args:
            x_radius (float): x radius of the ellipse (along the x-axis of plane)
            y_radius (float): y radius of the ellipse (along the y-axis of plane)
            plane (Plane, optional): base plane. Defaults to Plane.XY.
            start_angle (float, optional): Defaults to 360.0.
            end_angle (float, optional): Defaults to 360.0.
            angular_direction (AngularDirection, optional): arc direction.
                Defaults to AngularDirection.COUNTER_CLOCKWISE.

        Returns:
            Edge: full or partial ellipse
        """
        ax1 = gp_Ax1(plane.origin.to_pnt(), plane.z_dir.to_dir())

        if y_radius > x_radius:
            # swap x and y radius and rotate by 90° afterwards to create an ellipse
            # with x_radius < y_radius
            correction_angle = 90.0 * DEG2RAD
            ellipse_gp = gp_Elips(plane.to_gp_ax2(), y_radius, x_radius).Rotated(
                ax1, correction_angle
            )
        else:
            correction_angle = 0.0
            ellipse_gp = gp_Elips(plane.to_gp_ax2(), x_radius, y_radius)

        if start_angle == end_angle:  # full ellipse case
            ellipse = cls(BRepBuilderAPI_MakeEdge(ellipse_gp).Edge())
        else:  # arc case
            # take correction_angle into account
            ellipse_geom = GC_MakeArcOfEllipse(
                ellipse_gp,
                start_angle * DEG2RAD - correction_angle,
                end_angle * DEG2RAD - correction_angle,
                angular_direction == AngularDirection.COUNTER_CLOCKWISE,
            ).Value()
            ellipse = cls(BRepBuilderAPI_MakeEdge(ellipse_geom).Edge())

        return ellipse

    @classmethod
    def make_mid_way(cls, first: Edge, second: Edge, middle: float = 0.5) -> Edge:
        """make line between edges

        Create a new linear Edge between the two provided Edges. If the Edges are parallel
        but in the opposite directions one Edge is flipped such that the mid way Edge isn't
        truncated.

        Args:
            first (Edge): first reference Edge
            second (Edge): second reference Edge
            middle (float, optional): factional distance between Edges. Defaults to 0.5.

        Returns:
            Edge: linear Edge between two Edges
        """
        flip = first.to_axis().is_opposite(second.to_axis())
        pnts = [
            Edge.make_line(
                first.position_at(i), second.position_at(1 - i if flip else i)
            ).position_at(middle)
            for i in [0, 1]
        ]
        return Edge.make_line(*pnts)

    @classmethod
    def make_spline(
        cls,
        points: list[VectorLike],
        tangents: list[VectorLike] = None,
        periodic: bool = False,
        parameters: list[float] = None,
        scale: bool = True,
        tol: float = 1e-6,
    ) -> Edge:
        """Spline

        Interpolate a spline through the provided points.

        Args:
            points (list[VectorLike]):  the points defining the spline
            tangents (list[VectorLike], optional): start and finish tangent.
                Defaults to None.
            periodic (bool, optional): creation of periodic curves. Defaults to False.
            parameters (list[float], optional): the value of the parameter at each
                interpolation point. (The interpolated curve is represented as a vector-valued
                function of a scalar parameter.) If periodic == True, then len(parameters)
                must be len(interpolation points) + 1, otherwise len(parameters)
                must be equal to len(interpolation points). Defaults to None.
            scale (bool, optional): whether to scale the specified tangent vectors before
                interpolating. Each tangent is scaled, so it's length is equal to the derivative
                of the Lagrange interpolated curve. I.e., set this to True, if you want to use
                only the direction of the tangent vectors specified by `tangents` , but not
                their magnitude. Defaults to True.
            tol (float, optional): tolerance of the algorithm (consult OCC documentation).
                Used to check that the specified points are not too close to each other, and
                that tangent vectors are not too short. (In either case interpolation may fail.).
                Defaults to 1e-6.

        Raises:
            ValueError: Parameter for each interpolation point
            ValueError: Tangent for each interpolation point
            ValueError: B-spline interpolation failed

        Returns:
            Edge: the spline
        """
        points = [Vector(point) for point in points]
        if tangents:
            tangents = tuple(Vector(v) for v in tangents)
        pnts = TColgp_HArray1OfPnt(1, len(points))
        for i, point in enumerate(points):
            pnts.SetValue(i + 1, point.to_pnt())

        if parameters is None:
            spline_builder = GeomAPI_Interpolate(pnts, periodic, tol)
        else:
            if len(parameters) != (len(points) + periodic):
                raise ValueError(
                    "There must be one parameter for each interpolation point "
                    "(plus one if periodic), or none specified. Parameter count: "
                    f"{len(parameters)}, point count: {len(points)}"
                )
            parameters_array = TColStd_HArray1OfReal(1, len(parameters))
            for p_index, p_value in enumerate(parameters):
                parameters_array.SetValue(p_index + 1, p_value)

            spline_builder = GeomAPI_Interpolate(pnts, parameters_array, periodic, tol)

        if tangents:
            if len(tangents) == 2 and len(points) != 2:
                # Specify only initial and final tangent:
                spline_builder.Load(tangents[0].wrapped, tangents[1].wrapped, scale)
            else:
                if len(tangents) != len(points):
                    raise ValueError(
                        f"There must be one tangent for each interpolation point, "
                        f"or just two end point tangents. Tangent count: "
                        f"{len(tangents)}, point count: {len(points)}"
                    )

                # Specify a tangent for each interpolation point:
                tangents_array = TColgp_Array1OfVec(1, len(tangents))
                tangent_enabled_array = TColStd_HArray1OfBoolean(1, len(tangents))
                for t_index, t_value in enumerate(tangents):
                    tangent_enabled_array.SetValue(t_index + 1, t_value is not None)
                    tangent_vec = t_value if t_value is not None else Vector()
                    tangents_array.SetValue(t_index + 1, tangent_vec.wrapped)

                spline_builder.Load(tangents_array, tangent_enabled_array, scale)

        spline_builder.Perform()
        if not spline_builder.IsDone():
            raise ValueError("B-spline interpolation failed")

        spline_geom = spline_builder.Curve()

        return cls(BRepBuilderAPI_MakeEdge(spline_geom).Edge())

    @classmethod
    def make_spline_approx(
        cls,
        points: list[VectorLike],
        tol: float = 1e-3,
        smoothing: Tuple[float, float, float] = None,
        min_deg: int = 1,
        max_deg: int = 6,
    ) -> Edge:
        """make_spline_approx

        Approximate a spline through the provided points.

        Args:
            points (list[Vector]):
            tol (float, optional): tolerance of the algorithm. Defaults to 1e-3.
            smoothing (Tuple[float, float, float], optional): optional tuple of 3 weights
                use for variational smoothing. Defaults to None.
            min_deg (int, optional): minimum spline degree. Enforced only when smoothing
                is None. Defaults to 1.
            max_deg (int, optional): maximum spline degree. Defaults to 6.

        Raises:
            ValueError: B-spline approximation failed

        Returns:
            Edge: spline
        """
        pnts = TColgp_HArray1OfPnt(1, len(points))
        for i, point in enumerate(points):
            pnts.SetValue(i + 1, Vector(point).to_pnt())

        if smoothing:
            spline_builder = GeomAPI_PointsToBSpline(
                pnts, *smoothing, DegMax=max_deg, Tol3D=tol
            )
        else:
            spline_builder = GeomAPI_PointsToBSpline(
                pnts, DegMin=min_deg, DegMax=max_deg, Tol3D=tol
            )

        if not spline_builder.IsDone():
            raise ValueError("B-spline approximation failed")

        spline_geom = spline_builder.Curve()

        return cls(BRepBuilderAPI_MakeEdge(spline_geom).Edge())

    @classmethod
    def make_three_point_arc(
        cls, point1: VectorLike, point2: VectorLike, point3: VectorLike
    ) -> Edge:
        """Three Point Arc

        Makes a three point arc through the provided points

        Args:
            point1 (VectorLike): start point
            point2 (VectorLike): middle point
            point3 (VectorLike): end point

        Returns:
            Edge: a circular arc through the three points
        """
        circle_geom = GC_MakeArcOfCircle(
            Vector(point1).to_pnt(), Vector(point2).to_pnt(), Vector(point3).to_pnt()
        ).Value()

        return cls(BRepBuilderAPI_MakeEdge(circle_geom).Edge())

    @classmethod
    def make_tangent_arc(
        cls, start: VectorLike, tangent: VectorLike, end: VectorLike
    ) -> Edge:
        """Tangent Arc

        Makes a tangent arc from point start, in the direction of tangent and ends at end.

        Args:
            start (VectorLike): start point
            tangent (VectorLike): start tangent
            end (VectorLike): end point

        Returns:
            Edge: circular arc
        """
        circle_geom = GC_MakeArcOfCircle(
            Vector(start).to_pnt(), Vector(tangent).wrapped, Vector(end).to_pnt()
        ).Value()

        return cls(BRepBuilderAPI_MakeEdge(circle_geom).Edge())

    @classmethod
    def make_line(cls, point1: VectorLike, point2: VectorLike) -> Edge:
        """Create a line between two points

        Args:
          point1: VectorLike: that represents the first point
          point2: VectorLike: that represents the second point

        Returns:
          A linear edge between the two provided points

        """
        return cls(
            BRepBuilderAPI_MakeEdge(
                Vector(point1).to_pnt(), Vector(point2).to_pnt()
            ).Edge()
        )

    def distribute_locations(
        self: Union[Wire, Edge],
        count: int,
        start: float = 0.0,
        stop: float = 1.0,
        positions_only: bool = False,
    ) -> list[Location]:
        """Distribute Locations

        Distribute locations along edge or wire.

        Args:
          self: Union[Wire:Edge]:
          count(int): Number of locations to generate
          start(float): position along Edge|Wire to start. Defaults to 0.0.
          stop(float): position along Edge|Wire to end. Defaults to 1.0.
          positions_only(bool): only generate position not orientation. Defaults to False.

        Returns:
          list[Location]: locations distributed along Edge|Wire

        Raises:
          ValueError: count must be two or greater

        """
        if count < 2:
            raise ValueError("count must be two or greater")

        t_values = [start + i * (stop - start) / (count - 1) for i in range(count)]

        locations = self.locations(t_values)
        if positions_only:
            for loc in locations:
                loc.orientation = (0, 0, 0)

        return locations

    def project_to_shape(
        self,
        target_object: Shape,
        direction: VectorLike = None,
        center: VectorLike = None,
    ) -> list[Edge]:
        """Project Edge

        Project an Edge onto a Shape generating new wires on the surfaces of the object
        one and only one of `direction` or `center` must be provided. Note that one or
        more wires may be generated depending on the topology of the target object and
        location/direction of projection.

        To avoid flipping the normal of a face built with the projected wire the orientation
        of the output wires are forced to be the same as self.

        Args:
          target_object: Object to project onto
          direction: Parallel projection direction. Defaults to None.
          center: Conical center of projection. Defaults to None.
          target_object: Shape:
          direction: VectorLike:  (Default value = None)
          center: VectorLike:  (Default value = None)

        Returns:
          : Projected Edge(s)

        Raises:
          ValueError: Only one of direction or center must be provided

        """
        wire = Wire.make_wire([self])
        projected_wires = wire.project_to_shape(target_object, direction, center)
        projected_edges = [w.edges()[0] for w in projected_wires]
        return projected_edges

    def to_axis(self) -> Axis:
        """Translate a linear Edge to an Axis"""
        if self.geom_type() != "LINE":
            raise ValueError("to_axis is only valid for linear Edges")
        return Axis(self.position_at(0), self.position_at(1) - self.position_at(0))


class Face(Shape):
    """a bounded surface that represents part of the boundary of a solid"""

    _dim = 2

    @property
    def length(self) -> float:
        """experimental length calculation"""
        result = None
        if self.geom_type() == "PLANE":
            # Reposition on Plane.XY
            flat_face = Plane(self).to_local_coords(self)
            face_vertices = flat_face.vertices().sort_by(Axis.X)
            result = face_vertices[-1].X - face_vertices[0].X
        return result

    @property
    def width(self) -> float:
        """experimental width calculation"""
        result = None
        if self.geom_type() == "PLANE":
            # Reposition on Plane.XY
            flat_face = Plane(self).to_local_coords(self)
            face_vertices = flat_face.vertices().sort_by(Axis.Y)
            result = face_vertices[-1].Y - face_vertices[0].Y
        return result

    @property
    def geometry(self) -> str:
        """experimental geometry type"""
        result = None
        if self.geom_type() == "PLANE":
            flat_face = Plane(self).to_local_coords(self)
            flat_face_edges = flat_face.edges()
            if all([e.geom_type() == "LINE" for e in flat_face_edges]):
                flat_face_vertices = flat_face.vertices()
                result = "POLYGON"
                if len(flat_face_edges) == 4:
                    edge_pairs = []
                    for vertex in flat_face_vertices:
                        edge_pairs.append(
                            [e for e in flat_face_edges if vertex in e.vertices()]
                        )
                        edge_pair_directions = [
                            [edge.tangent_at(0) for edge in pair] for pair in edge_pairs
                        ]
                    if all(
                        [
                            edge_directions[0].get_angle(edge_directions[1]) == 90
                            for edge_directions in edge_pair_directions
                        ]
                    ):
                        result = "RECTANGLE"
                        if len(flat_face_edges.group_by(SortBy.LENGTH)) == 1:
                            result = "SQUARE"

        return result

    @property
    def center_location(self) -> Location:
        """Location at the center of a planar face"""
        origin = self.center(CenterOf.MASS)
        x_dir = Vector(self._geom_adaptor().Position().XDirection())
        z_dir = self.normal_at(origin)
        return Plane(origin=origin, x_dir=x_dir, z_dir=z_dir).location

    def _geom_adaptor(self) -> Geom_Surface:
        """ """
        return BRep_Tool.Surface_s(self.wrapped)

    def _uv_bounds(self) -> Tuple[float, float, float, float]:
        return BRepTools.UVBounds_s(self.wrapped)

    def __neg__(self) -> Face:
        """Return a copy of self with the normal reversed"""
        new_face = copy.deepcopy(self)
        new_face.wrapped = downcast(self.wrapped.Complemented())
        return new_face

    def offset(self, amount: float) -> Face:
        """Return a copy of self moved along the normal by amount"""
        return copy.deepcopy(self).moved(Location(self.normal_at() * amount))

    def normal_at(self, surface_point: VectorLike = None) -> Vector:
        """normal_at

        Computes the normal vector at the desired location on the face.

        Args:
            surface_point (VectorLike, optional): a point that lies on the surface where the normal.
                Defaults to None.

        Returns:
            Vector: surface normal direction
        """
        # get the geometry
        surface = self._geom_adaptor()

        if surface_point is None:
            u_val0, u_val1, v_val0, v_val1 = self._uv_bounds()
            u_val = 0.5 * (u_val0 + u_val1)
            v_val = 0.5 * (v_val0 + v_val1)
        else:
            # project point on surface
            projector = GeomAPI_ProjectPointOnSurf(
                Vector(surface_point).to_pnt(), surface
            )

            u_val, v_val = projector.LowerDistanceParameters()

        gp_pnt = gp_Pnt()
        normal = gp_Vec()
        BRepGProp_Face(self.wrapped).Normal(u_val, v_val, gp_pnt, normal)

        return Vector(normal)

    def center(self, center_of=CenterOf.GEOMETRY):
        """Center of Face

        Return the center based on center_of

        Args:
            center_of (CenterOf, optional): centering option. Defaults to CenterOf.GEOMETRY.

        Returns:
            Vector: center
        """
        if (center_of == CenterOf.MASS) or (
            center_of == CenterOf.GEOMETRY and self.geom_type() == "PLANE"
        ):
            properties = GProp_GProps()
            BRepGProp.SurfaceProperties_s(self.wrapped, properties)
            center_point = properties.CentreOfMass()

        elif center_of == CenterOf.BOUNDING_BOX:
            center_point = self.bounding_box().center()

        elif center_of == CenterOf.GEOMETRY:
            u_val0, u_val1, v_val0, v_val1 = self._uv_bounds()
            u_val = 0.5 * (u_val0 + u_val1)
            v_val = 0.5 * (v_val0 + v_val1)

            center_point = gp_Pnt()
            normal = gp_Vec()
            BRepGProp_Face(self.wrapped).Normal(u_val, v_val, center_point, normal)

        return Vector(center_point)

    def outer_wire(self) -> Wire:
        """Extract the perimeter wire from this Face"""
        return Wire(BRepTools.OuterWire_s(self.wrapped))

    def inner_wires(self) -> list[Wire]:
        """Extract the inner or hole wires from this Face"""
        outer = self.outer_wire()

        return [w for w in self.wires() if not w.is_same(outer)]

    @classmethod
    def make_rect(cls, width: float, height: float, plane: Plane = Plane.XY) -> Face:
        """make_rect

        Make a Rectangle centered on center with the given normal

        Args:
            width (float, optional): width (local x).
            height (float, optional): height (local y).
            plane (Plane, optional): base plane. Defaults to Plane.XY.

        Returns:
            Face: The centered rectangle
        """
        pln_shape = BRepBuilderAPI_MakeFace(
            plane.wrapped, -height * 0.5, height * 0.5, -width * 0.5, width * 0.5
        ).Face()

        return cls(pln_shape)

    @classmethod
    def make_plane(
        cls,
        plane: Plane = Plane.XY,
    ) -> Face:
        """Create a unlimited size Face aligned with plane"""
        pln_shape = BRepBuilderAPI_MakeFace(plane.wrapped).Face()
        return cls(pln_shape)

    @overload
    @classmethod
    def make_surface_from_curves(
        cls, edge1: Edge, edge2: Edge
    ) -> Face:  # pragma: no cover
        ...

    @overload
    @classmethod
    def make_surface_from_curves(
        cls, wire1: Wire, wire2: Wire
    ) -> Face:  # pragma: no cover
        ...

    @classmethod
    def make_surface_from_curves(
        cls, curve1: Union[Edge, Wire], curve2: Union[Edge, Wire]
    ) -> Face:
        """make_surface_from_curves

        Create a ruled surface out of two edges or two wires. If wires are used then
        these must have the same number of edges.

        Args:
            curve1 (Union[Edge,Wire]): side of surface
            curve2 (Union[Edge,Wire]): opposite side of surface

        Returns:
            Face: potentially non planar surface
        """
        if isinstance(curve1, Wire):
            return_value = cls.cast(BRepFill.Shell_s(curve1.wrapped, curve2.wrapped))
        else:
            return_value = cls.cast(BRepFill.Face_s(curve1.wrapped, curve2.wrapped))
        return return_value

    @classmethod
    def make_from_wires(cls, outer_wire: Wire, inner_wires: list[Wire] = None) -> Face:
        """make_from_wires

        Makes a planar face from one or more wires

        Args:
            outer_wire (Wire): closed perimeter wire
            inner_wires (list[Wire], optional): holes. Defaults to None.

        Raises:
            ValueError: outer wire not closed
            ValueError: wires not planar
            ValueError: inner wire not closed
            ValueError: internal error

        Returns:
            Face: planar face potentially with holes
        """
        if inner_wires and not outer_wire.is_closed():
            raise ValueError("Cannot build face(s): outer wire is not closed")
        inner_wires = inner_wires if inner_wires else []

        # check if wires are coplanar
        verification_compound = Compound.make_compound([outer_wire] + inner_wires)
        if not BRepLib_FindSurface(
            verification_compound.wrapped, OnlyPlane=True
        ).Found():
            raise ValueError("Cannot build face(s): wires not planar")

        # fix outer wire
        sf_s = ShapeFix_Shape(outer_wire.wrapped)
        sf_s.Perform()
        topo_wire = TopoDS.Wire_s(sf_s.Shape())

        face_builder = BRepBuilderAPI_MakeFace(topo_wire, True)

        for inner_wire in inner_wires:
            if not inner_wire.is_closed():
                raise ValueError("Cannot build face(s): inner wire is not closed")
            face_builder.Add(inner_wire.wrapped)

        face_builder.Build()

        if not face_builder.IsDone():
            raise ValueError(f"Cannot build face(s): {face_builder.Error()}")

        face = face_builder.Face()

        sf_f = ShapeFix_Face(face)
        sf_f.FixOrientation()
        sf_f.Perform()

        return cls(sf_f.Result())

    @classmethod
    def sew_faces(cls, faces: Iterable[Face]) -> list[ShapeList[Face]]:
        """sew faces

        Group contiguous faces and return them in a list of ShapeList

        Args:
            faces (Iterable[Face]): Faces to sew together

        Raises:
            RuntimeError: OCCT SewedShape generated unexpected output

        Returns:
            list[ShapeList[Face]]: grouped contiguous faces
        """
        # Create the shell build
        shell_builder = BRepBuilderAPI_Sewing()
        # Add the given faces to it
        for face in faces:
            shell_builder.Add(face.wrapped)
        # Attempt to sew the faces into a contiguous shell
        shell_builder.Perform()
        # Extract the sewed shape - a face, a shell, a solid or a compound
        sewed_shape = downcast(shell_builder.SewedShape())

        # Create a list of ShapeList of Faces
        if isinstance(sewed_shape, TopoDS_Face):
            sewn_faces = [ShapeList([Face(sewed_shape)])]
        elif isinstance(sewed_shape, TopoDS_Shell):
            sewn_faces = [Shell(sewed_shape).faces()]
        elif isinstance(sewed_shape, TopoDS_Compound):
            sewn_faces = []
            for face in Compound(sewed_shape).get_type(Face):
                sewn_faces.append(ShapeList([face]))
            for shell in Compound(sewed_shape).get_type(Shell):
                sewn_faces.append(shell.faces())
        elif isinstance(sewed_shape, TopoDS_Solid):
            sewn_faces = [Solid(sewed_shape).faces()]
        else:
            raise RuntimeError(
                f"SewedShape returned a {type(sewed_shape)} which was unexpected"
            )

        return sewn_faces

    @classmethod
    def make_surface_from_array_of_points(
        cls,
        points: list[list[VectorLike]],
        tol: float = 1e-2,
        smoothing: Tuple[float, float, float] = None,
        min_deg: int = 1,
        max_deg: int = 3,
    ) -> Face:
        """make_surface_from_array_of_points

        Approximate a spline surface through the provided 2d array of points.

        Args:
            points (list[list[VectorLike]]): a 2D list of points
            tol (float, optional): tolerance of the algorithm. Defaults to 1e-2.
            smoothing (Tuple[float, float, float], optional): optional tuple of
                3 weights use for variational smoothing. Defaults to None.
            min_deg (int, optional): minimum spline degree. Enforced only when
                smoothing is None. Defaults to 1.
            max_deg (int, optional): maximum spline degree. Defaults to 3.

        Raises:
            ValueError: B-spline approximation failed

        Returns:
            Face: a potentially non-planar face defined by points
        """
        points_ = TColgp_HArray2OfPnt(1, len(points), 1, len(points[0]))

        for i, point_row in enumerate(points):
            for j, point in enumerate(point_row):
                points_.SetValue(i + 1, j + 1, Vector(point).to_pnt())

        if smoothing:
            spline_builder = GeomAPI_PointsToBSplineSurface(
                points_, *smoothing, DegMax=max_deg, Tol3D=tol
            )
        else:
            spline_builder = GeomAPI_PointsToBSplineSurface(
                points_, DegMin=min_deg, DegMax=max_deg, Tol3D=tol
            )

        if not spline_builder.IsDone():
            raise ValueError("B-spline approximation failed")

        spline_geom = spline_builder.Surface()

        return cls(BRepBuilderAPI_MakeFace(spline_geom, Precision.Confusion_s()).Face())

    @classmethod
    def make_surface(
        cls,
        exterior: Union[Wire, list[Edge]],
        surface_points: list[VectorLike] = None,
        interior_wires: list[Wire] = None,
    ) -> Face:
        """Create Non-Planar Face

        Create a potentially non-planar face bounded by exterior (wire or edges),
        optionally refined by surface_points with optional holes defined by
        interior_wires.

        Args:
            exterior (Union[Wire, list[Edge]]): Perimeter of face
            surface_points (list[VectorLike], optional): Points on the surface that
                refine the shape. Defaults to None.
            interior_wires (list[Wire], optional): Hole(s) in the face. Defaults to None.

        Raises:
            RuntimeError: Internal error building face
            RuntimeError: Error building non-planar face with provided surface_points
            RuntimeError: Error adding interior hole
            RuntimeError: Generated face is invalid

        Returns:
            Face: Potentially non-planar face
        """
        if surface_points:
            surface_points = [Vector(p) for p in surface_points]
        else:
            surface_points = None

        # First, create the non-planar surface
        surface = BRepOffsetAPI_MakeFilling(
            # order of energy criterion to minimize for computing the deformation of the surface
            Degree=3,
            # average number of points for discretisation of the edges
            NbPtsOnCur=15,
            NbIter=2,
            Anisotropie=False,
            # the maximum distance allowed between the support surface and the constraints
            Tol2d=0.00001,
            # the maximum distance allowed between the support surface and the constraints
            Tol3d=0.0001,
            # the maximum angle allowed between the normal of the surface and the constraints
            TolAng=0.01,
            # the maximum difference of curvature allowed between the surface and the constraint
            TolCurv=0.1,
            # the highest degree which the polynomial defining the filling surface can have
            MaxDeg=8,
            # the greatest number of segments which the filling surface can have
            MaxSegments=9,
        )
        if isinstance(exterior, Wire):
            outside_edges = exterior.edges()
        else:
            outside_edges = exterior
        for edge in outside_edges:
            surface.Add(edge.wrapped, GeomAbs_C0)

        try:
            surface.Build()
            surface_face = Face(surface.Shape())
        except (StdFail_NotDone, Standard_NoSuchObject) as err:
            raise RuntimeError(
                "Error building non-planar face with provided exterior"
            ) from err
        if surface_points:
            for point in surface_points:
                surface.Add(gp_Pnt(*point.to_tuple()))
            try:
                surface.Build()
                surface_face = Face(surface.Shape())
            except StdFail_NotDone as err:
                raise RuntimeError(
                    "Error building non-planar face with provided surface_points"
                ) from err

        # Next, add wires that define interior holes - note these wires must be entirely interior
        if interior_wires:
            makeface_object = BRepBuilderAPI_MakeFace(surface_face.wrapped)
            for wire in interior_wires:
                makeface_object.Add(wire.wrapped)
            try:
                surface_face = Face(makeface_object.Face())
            except StdFail_NotDone as err:
                raise RuntimeError(
                    "Error adding interior hole in non-planar face with provided interior_wires"
                ) from err

        surface_face = surface_face.fix()
        if not surface_face.is_valid():
            raise RuntimeError("non planar face is invalid")

        return surface_face

    def fillet_2d(self, radius: float, vertices: Iterable[Vertex]) -> Face:
        """Apply 2D fillet to a face

        Args:
          radius: float:
          vertices: Iterable[Vertex]:

        Returns:

        """

        fillet_builder = BRepFilletAPI_MakeFillet2d(self.wrapped)

        for vertex in vertices:
            fillet_builder.AddFillet(vertex.wrapped, radius)

        fillet_builder.Build()

        return self.__class__(fillet_builder.Shape())

    def chamfer_2d(self, distance: float, vertices: Iterable[Vertex]) -> Face:
        """Apply 2D chamfer to a face

        Args:
          distance: float:
          vertices: Iterable[Vertex]:

        Returns:

        """

        chamfer_builder = BRepFilletAPI_MakeFillet2d(self.wrapped)
        edge_map = self._entities_from(Vertex.__name__, Edge.__name__)

        for vertex in vertices:
            edges = edge_map[vertex]
            if len(edges) < 2:
                raise ValueError("Cannot chamfer at this location")

            edge1, edge2 = edges

            chamfer_builder.AddChamfer(
                TopoDS.Edge_s(edge1.wrapped),
                TopoDS.Edge_s(edge2.wrapped),
                distance,
                distance,
            )

        chamfer_builder.Build()

        return self.__class__(chamfer_builder.Shape()).fix()

    def is_coplanar(self, plane: Plane) -> bool:
        """Is this planar face coplanar with the provided plane"""
        return all(
            [
                plane.contains(pnt)
                for pnt in self.outer_wire().positions([i / 7 for i in range(8)])
            ]
        )

    def thicken(self, depth: float, normal_override: VectorLike = None) -> Solid:
        """Thicken Face

        Create a solid from a potentially non planar face by thickening along the normals.

        .. image:: thickenFace.png

        Non-planar faces are thickened both towards and away from the center of the sphere.

        Args:
            depth (float): Amount to thicken face(s), can be positive or negative.
            normal_override (Vector, optional): The normal_override vector can be used to
                indicate which way is 'up', potentially flipping the face normal direction
                such that many faces with different normals all go in the same direction
                (direction need only be +/- 90 degrees from the face normal). Defaults to None.

        Raises:
            RuntimeError: Opencascade internal failures

        Returns:
            Solid: The resulting Solid object
        """
        # Check to see if the normal needs to be flipped
        adjusted_depth = depth
        if normal_override is not None:
            face_center = self.center()
            face_normal = self.normal_at(face_center).normalized()
            if face_normal.dot(Vector(normal_override).normalized()) < 0:
                adjusted_depth = -depth

        solid = BRepOffset_MakeOffset()
        solid.Initialize(
            self.wrapped,
            Offset=adjusted_depth,
            Tol=1.0e-5,
            Mode=BRepOffset_Skin,
            # BRepOffset_RectoVerso - which describes the offset of a given surface shell along both
            # sides of the surface but doesn't seem to work
            Intersection=True,
            SelfInter=False,
            Join=GeomAbs_Intersection,  # Could be GeomAbs_Arc,GeomAbs_Tangent,GeomAbs_Intersection
            Thickening=True,
            RemoveIntEdges=True,
        )
        solid.MakeOffsetShape()
        try:
            result = Solid(solid.Shape())
        except StdFail_NotDone as err:
            raise RuntimeError("Error applying thicken to given Face") from err

        return result.clean()

    def project_to_shape(
        self, target_object: Shape, direction: VectorLike, taper: float = 0
    ) -> ShapeList[Face]:
        """Project Face to target Object

        Project a Face onto a Shape generating new Face(s) on the surfaces of the object.

        A projection with no taper is illustrated below:

        .. image:: flatProjection.png
            :alt: flatProjection

        Note that an array of faces is returned as the projection might result in faces
        on the "front" and "back" of the object (or even more if there are intermediate
        surfaces in the projection path). faces "behind" the projection are not
        returned.

        Args:
            target_object (Shape): Object to project onto
            direction (VectorLike): projection direction
            taper (float, optional): taper angle. Defaults to 0.

        Returns:
            ShapeList[Face]: Face(s) projected on target object ordered by distance
        """
        max_dimension = (
            Compound.make_compound([self, target_object]).bounding_box().diagonal
        )
        face_extruded = Solid.extrude_linear(
            self, Vector(direction) * max_dimension, taper=taper
        )
        intersected_faces = ShapeList()
        for target_face in target_object.faces():
            intersected_faces.extend(face_extruded.intersect(target_face).faces())

        return intersected_faces.sort_by(Axis(self.center(), direction))

    def make_holes(self, interior_wires: list[Wire]) -> Face:
        """Make Holes in Face

        Create holes in the Face 'self' from interior_wires which must be entirely interior.
        Note that making holes in faces is more efficient than using boolean operations
        with solid object. Also note that OCCT core may fail unless the orientation of the wire
        is correct - use `Wire(forward_wire.wrapped.Reversed())` to reverse a wire.

        Example:

            For example, make a series of slots on the curved walls of a cylinder.

        .. image:: slotted_cylinder.png

        Args:
          interior_wires: a list of hole outline wires
          interior_wires: list[Wire]:

        Returns:
          Face: 'self' with holes

        Raises:
          RuntimeError: adding interior hole in non-planar face with provided interior_wires
          RuntimeError: resulting face is not valid

        """
        # Add wires that define interior holes - note these wires must be entirely interior
        makeface_object = BRepBuilderAPI_MakeFace(self.wrapped)
        for interior_wire in interior_wires:
            makeface_object.Add(interior_wire.wrapped)
        try:
            surface_face = Face(makeface_object.Face())
        except StdFail_NotDone as err:
            raise RuntimeError(
                "Error adding interior hole in non-planar face with provided interior_wires"
            ) from err

        surface_face = surface_face.fix()
        # if not surface_face.is_valid():
        #     raise RuntimeError("non planar face is invalid")

        return surface_face

    def is_inside(self, point: VectorLike, tolerance: float = 1.0e-6) -> bool:
        """Point inside Face

        Returns whether or not the point is inside a Face within the specified tolerance.
        Points on the edge of the Face are considered inside.

        Args:
          point(VectorLike): tuple or Vector representing 3D point to be tested
          tolerance(float): tolerance for inside determination. Defaults to 1.0e-6.
          point: VectorLike:
          tolerance: float:  (Default value = 1.0e-6)

        Returns:
          bool: indicating whether or not point is within Face

        """
        return Compound.make_compound([self]).is_inside(point, tolerance)


class Shell(Shape):
    """the outer boundary of a surface"""

    _dim = 2

    @classmethod
    def make_shell(cls, faces: Iterable[Face]) -> Shell:
        """Create a Shell from provided faces"""
        shell_builder = BRepBuilderAPI_Sewing()

        for face in faces:
            shell_builder.Add(face.wrapped)

        shell_builder.Perform()
        shape = shell_builder.SewedShape()

        return cls(shape)

    def center(self) -> Vector:
        """Center of mass of the shell"""
        properties = GProp_GProps()
        BRepGProp.LinearProperties_s(self.wrapped, properties)
        return Vector(properties.CentreOfMass())


class Solid(Shape, Mixin3D):
    """a single solid"""

    _dim = 3

    @classmethod
    def make_solid(cls, shell: Shell) -> Solid:
        """Create a Solid object from the surface shell"""
        return cls(ShapeFix_Solid().SolidFromShell(shell.wrapped))

    @classmethod
    def from_bounding_box(cls, bbox: BoundBox) -> Solid:
        """A box of the same dimensions and location"""
        return Solid.make_box(*bbox.size).locate(Location(bbox.min))

    @classmethod
    def make_box(
        cls, length: float, width: float, height: float, plane: Plane = Plane.XY
    ) -> Solid:
        """make box

        Make a box at the origin of plane extending in positive direction of each axis.

        Args:
            length (float):
            width (float):
            height (float):
            plane (Plane, optional): base plane. Defaults to Plane.XY.

        Returns:
            Solid: Box
        """
        return cls(
            BRepPrimAPI_MakeBox(
                plane.to_gp_ax2(),
                length,
                width,
                height,
            ).Shape()
        )

    @classmethod
    def make_cone(
        cls,
        base_radius: float,
        top_radius: float,
        height: float,
        plane: Plane = Plane.XY,
        angle: float = 360,
    ) -> Solid:
        """make cone

        Make a cone with given radii and height

        Args:
            base_radius (float):
            top_radius (float):
            height (float):
            plane (Plane): base plane. Defaults to Plane.XY.
            angle (float, optional): arc size. Defaults to 360.

        Returns:
            Solid: Full or partial cone
        """
        return cls(
            BRepPrimAPI_MakeCone(
                plane.to_gp_ax2(),
                base_radius,
                top_radius,
                height,
                angle * DEG2RAD,
            ).Shape()
        )

    @classmethod
    def make_cylinder(
        cls,
        radius: float,
        height: float,
        plane: Plane = Plane.XY,
        angle: float = 360,
    ) -> Solid:
        """make cylinder

        Make a cylinder with a given radius and height with the base center on plane origin.

        Args:
            radius (float):
            height (float):
            plane (Plane): base plane. Defaults to Plane.XY.
            angle (float, optional): arc size. Defaults to 360.

        Returns:
            Solid: Full or partial cylinder
        """
        return cls(
            BRepPrimAPI_MakeCylinder(
                plane.to_gp_ax2(),
                radius,
                height,
                angle * DEG2RAD,
            ).Shape()
        )

    @classmethod
    def make_torus(
        cls,
        major_radius: float,
        minor_radius: float,
        plane: Plane = Plane.XY,
        start_angle: float = 0,
        end_angle: float = 360,
        major_angle: float = 360,
    ) -> Solid:
        """make torus

        Make a torus with a given radii and angles

        Args:
            major_radius (float):
            minor_radius (float):
            plane (Plane): base plane. Defaults to Plane.XY.
            start_angle (float, optional): start major arc. Defaults to 0.
            end_angle (float, optional): end major arc. Defaults to 360.

        Returns:
            Solid: Full or partial torus
        """
        return cls(
            BRepPrimAPI_MakeTorus(
                plane.to_gp_ax2(),
                major_radius,
                minor_radius,
                start_angle * DEG2RAD,
                end_angle * DEG2RAD,
                major_angle * DEG2RAD,
            ).Shape()
        )

    @classmethod
    def make_loft(cls, wires: list[Wire], ruled: bool = False) -> Solid:
        """make loft

        Makes a loft from a list of wires.

        Args:
            wires (list[Wire]): section perimeters
            ruled (bool, optional): stepped or smooth. Defaults to False (smooth).

        Raises:
            ValueError: Too few wires

        Returns:
            Solid: Lofted object
        """
        # the True flag requests building a solid instead of a shell.
        if len(wires) < 2:
            raise ValueError("More than one wire is required")
        loft_builder = BRepOffsetAPI_ThruSections(True, ruled)

        for wire in wires:
            loft_builder.AddWire(wire.wrapped)

        loft_builder.Build()

        return cls(loft_builder.Shape())

    @classmethod
    def make_wedge(
        cls,
        delta_x: float,
        delta_y: float,
        delta_z: float,
        min_x: float,
        min_z: float,
        max_x: float,
        max_z: float,
        plane: Plane = Plane.XY,
    ) -> Solid:
        """Make a wedge

        Args:
            delta_x (float):
            delta_y (float):
            delta_z (float):
            min_x (float):
            min_z (float):
            max_x (float):
            max_z (float):
            plane (Plane): base plane. Defaults to Plane.XY.

        Returns:
            Solid: wedge
        """
        return cls(
            BRepPrimAPI_MakeWedge(
                plane.to_gp_ax2(),
                delta_x,
                delta_y,
                delta_z,
                min_x,
                min_z,
                max_x,
                max_z,
            ).Solid()
        )

    @classmethod
    def make_sphere(
        cls,
        radius: float,
        plane: Plane = Plane.XY,
        angle1: float = -90,
        angle2: float = 90,
        angle3: float = 360,
    ) -> Solid:
        """Sphere

        Make a full or partial sphere - with a given radius center on the origin or plane.

        Args:
            radius (float):
            plane (Plane): base plane. Defaults to Plane.XY.
            angle1 (float, optional): Defaults to -90.
            angle2 (float, optional): Defaults to 90.
            angle3 (float, optional): Defaults to 360.

        Returns:
            Solid: sphere
        """
        return cls(
            BRepPrimAPI_MakeSphere(
                plane.to_gp_ax2(),
                radius,
                angle1 * DEG2RAD,
                angle2 * DEG2RAD,
                angle3 * DEG2RAD,
            ).Shape()
        )

    @classmethod
    def extrude_linear(
        cls,
        section: Union[Face, Wire],
        normal: VectorLike,
        inner_wires: list[Wire] = None,
        taper: float = 0,
    ) -> Solid:
        """Extrude a cross section

        Extrude a cross section into a prismatic solid in the provided direction.
        The wires must not intersect.

        Extruding wires is very non-trivial.  Nested wires imply very different geometry, and
        there are many geometries that are invalid. In general, the following conditions
        must be met:

        * all wires must be closed
        * there cannot be any intersecting or self-intersecting wires
        * wires must be listed from outside in
        * more than one levels of nesting is not supported reliably

        Args:
            section (Union[Face,Wire]): cross section
            normal (VectorLike): a vector along which to extrude the wires. The length
                of the vector controls the length of the extrusion.
            inner_wires (list[Wire], optional): holes - only used if section is a Wire.
                Defaults to None.
            taper (float, optional): taper angle. Defaults to 0.

        Returns:
            Solid: extruded cross section
        """
        inner_wires = inner_wires if inner_wires else []
        normal = Vector(normal)
        if isinstance(section, Wire):
            # TODO: Should the normal of this face be forced to align with the extrusion normal?
            section_face = Face.make_from_wires(section, inner_wires)
        else:
            section_face = section

        if taper == 0:
            prism_builder: Any = BRepPrimAPI_MakePrism(
                section_face.wrapped, normal.wrapped, True
            )
            new_shape = cls(prism_builder.Shape())
        else:
            face_normal = section_face.normal_at()
            direction = 1 if normal.get_angle(face_normal) < 90 else -1
            outer = Face.make_from_wires(section_face.outer_wire())
            inners = [
                Face.make_from_wires(inner) for inner in section_face.inner_wires()
            ]
            prism_builder = LocOpe_DPrism(
                outer.wrapped,
                direction * normal.length / cos(radians(taper)),
                direction * taper * DEG2RAD,
            )
            outer_shape = cls(prism_builder.Shape())
            inner_shapes = []
            for inner in inners:
                prism_builder = LocOpe_DPrism(
                    inner.wrapped,
                    direction * normal.length / cos(radians(taper)),
                    direction * taper * DEG2RAD,
                )
                inner_shapes.append(cls(prism_builder.Shape()))
            if inner_shapes:
                new_shape = outer_shape.cut(*inner_shapes)
            else:
                new_shape = outer_shape

        return new_shape

    @classmethod
    def extrude_linear_with_rotation(
        cls,
        section: Union[Face, Wire],
        center: VectorLike,
        normal: VectorLike,
        angle: float,
        inner_wires: list[Wire] = None,
    ) -> Solid:
        """Extrude with Rotation

        Creates a 'twisted prism' by extruding, while simultaneously rotating around the
        extrusion vector.

        Args:
            section (Union[Face,Wire]): cross section
            vec_center (VectorLike): the center point about which to rotate
            vec_normal (VectorLike): a vector along which to extrude the wires
            angle (float): the angle to rotate through while extruding
            inner_wires (list[Wire], optional): holes - only used if section is of type Wire.
                Defaults to None.

        Returns:
            Solid: extruded object
        """
        # Though the signature may appear to be similar enough to extrude_linear to merit
        # combining them, the construction methods used here are different enough that they
        # should be separate.

        # At a high level, the steps followed are:
        # (1) accept a set of wires
        # (2) create another set of wires like this one, but which are transformed and rotated
        # (3) create a ruledSurface between the sets of wires
        # (4) create a shell and compute the resulting object

        inner_wires = inner_wires if inner_wires else []
        center = Vector(center)
        normal = Vector(normal)

        def extrude_aux_spine(
            wire: TopoDS_Wire, spine: TopoDS_Wire, aux_spine: TopoDS_Wire
        ) -> TopoDS_Shape:
            """Helper function"""
            extrude_builder = BRepOffsetAPI_MakePipeShell(spine)
            extrude_builder.SetMode(aux_spine, False)  # auxiliary spine
            extrude_builder.Add(wire)
            extrude_builder.Build()
            extrude_builder.MakeSolid()
            return extrude_builder.Shape()

        if isinstance(section, Face):
            outer_wire = section.outer_wire()
            inner_wires = section.inner_wires()
        else:
            outer_wire = section

        # make straight spine
        straight_spine_e = Edge.make_line(center, center.add(normal))
        straight_spine_w = Wire.combine(
            [
                straight_spine_e,
            ]
        )[0].wrapped

        # make an auxiliary spine
        pitch = 360.0 / angle * normal.length
        aux_spine_w = Wire.make_helix(
            pitch, normal.length, 1, center=center, normal=normal
        ).wrapped

        # extrude the outer wire
        outer_solid = extrude_aux_spine(
            outer_wire.wrapped, straight_spine_w, aux_spine_w
        )

        # extrude inner wires
        inner_solids = [
            Shape(extrude_aux_spine(w.wrapped, straight_spine_w, aux_spine_w))
            for w in inner_wires
        ]

        # combine the inner solids into compound
        inner_comp = Compound.make_compound(inner_solids).wrapped

        # subtract from the outer solid
        return Solid(BRepAlgoAPI_Cut(outer_solid, inner_comp).Shape())

    @classmethod
    def extrude_until(
        cls,
        section: Face,
        target_object: Union[Compound, Solid],
        direction: VectorLike,
        until: Until = Until.NEXT,
    ) -> Union[Compound, Solid]:
        """extrude_until

        Extrude section in provided direction until it encounters either the
        NEXT or LAST surface of target_object. Note that the bounding surface
        must be larger than the extruded face where they contact.

        Args:
            section (Face): Face to extrude
            target_object (Union[Compound, Solid]): object to limit extrusion
            direction (VectorLike): extrusion direction
            until (Until, optional): surface to limit extrusion. Defaults to Until.NEXT.

        Raises:
            ValueError: provided face does not intersect target_object

        Returns:
            Union[Compound, Solid]: extruded Face
        """
        direction = Vector(direction)

        max_dimension = (
            Compound.make_compound([section, target_object]).bounding_box().diagonal
        )
        clipping_direction = (
            direction * max_dimension
            if until == Until.NEXT
            else -direction * max_dimension
        )
        direction_axis = Axis(section.center(), clipping_direction)
        # Create a linear extrusion to start
        extrusion = Solid.extrude_linear(section, direction * max_dimension)

        # Project section onto the shape to generate faces that will clip the extrusion
        # and exclude the planar faces normal to the direction of extrusion and these
        # will have no volume when extruded
        clip_faces = [
            f
            for f in section.project_to_shape(target_object, direction)
            if not (f.geom_type() == "PLANE" and f.normal_at().dot(direction) == 0.0)
        ]
        if not clip_faces:
            raise ValueError("provided face does not intersect target_object")

        # Create the objects that will clip the linear extrusion
        clipping_objects = [
            Solid.extrude_linear(f, clipping_direction).fix() for f in clip_faces
        ]

        if until == Until.NEXT:
            extrusion = extrusion.cut(target_object)
            for clipping_object in clipping_objects:
                # It's possible for clipping faces to self intersect when they are extruded
                # thus they could be non manifold which results failed boolean operations
                #  - so skip these objects
                try:
                    extrusion = (
                        extrusion.cut(clipping_object)
                        .solids()
                        .sort_by(direction_axis)[0]
                    )
                except:
                    warnings.warn("clipping error - extrusion may be incorrect")
        else:
            extrusion_parts = [extrusion.intersect(target_object)]
            for clipping_object in clipping_objects:
                try:
                    extrusion_parts.append(
                        extrusion.intersect(clipping_object)
                        .solids()
                        .sort_by(direction_axis)[0]
                    )
                except:
                    warnings.warn("clipping error - extrusion may be incorrect")
            extrusion = Shape.fuse(*extrusion_parts)

        return extrusion

    @classmethod
    def revolve(
        cls,
        section: Union[Face, Wire],
        angle: float,
        axis: Axis,
        inner_wires: list[Wire] = None,
    ) -> Solid:
        """Revolve

        Revolve a cross section about the given Axis by the given angle.

        Args:
            section (Union[Face,Wire]): cross section
            angle (float): the angle to revolve through
            axis (Axis): rotation Axis
            inner_wires (list[Wire], optional): holes - only used if section is of type Wire.
                Defaults to [].

        Returns:
            Solid: the revolved cross section
        """
        inner_wires = inner_wires if inner_wires else []
        if isinstance(section, Wire):
            section_face = Face.make_from_wires(section, inner_wires)
        else:
            section_face = section

        revol_builder = BRepPrimAPI_MakeRevol(
            section_face.wrapped,
            axis.wrapped,
            angle * DEG2RAD,
            True,
        )

        return cls(revol_builder.Shape())

    _transModeDict = {
        Transition.TRANSFORMED: BRepBuilderAPI_Transformed,
        Transition.ROUND: BRepBuilderAPI_RoundCorner,
        Transition.RIGHT: BRepBuilderAPI_RightCorner,
    }

    @classmethod
    def _set_sweep_mode(
        cls,
        builder: BRepOffsetAPI_MakePipeShell,
        path: Union[Wire, Edge],
        mode: Union[Vector, Wire, Edge],
    ) -> bool:
        rotate = False

        if isinstance(mode, Vector):
            coordinate_system = gp_Ax2()
            coordinate_system.SetLocation(path.start_point().to_pnt())
            coordinate_system.SetDirection(mode.to_dir())
            builder.SetMode(coordinate_system)
            rotate = True
        elif isinstance(mode, (Wire, Edge)):
            builder.SetMode(mode.to_wire().wrapped, True)

        return rotate

    @classmethod
    def sweep(
        cls,
        section: Union[Face, Wire],
        path: Union[Wire, Edge],
        inner_wires: list[Wire] = None,
        make_solid: bool = True,
        is_frenet: bool = False,
        mode: Union[Vector, Wire, Edge, None] = None,
        transition: Transition = Transition.TRANSFORMED,
    ) -> Solid:
        """Sweep

        Sweep the given cross section into a prismatic solid along the provided path

        Args:
            section (Union[Face, Wire]): cross section to sweep
            path (Union[Wire, Edge]): sweep path
            inner_wires (list[Wire]): holes - only used if section is a wire
            make_solid (bool, optional): return Solid or Shell. Defaults to True.
            is_frenet (bool, optional): Frenet mode. Defaults to False.
            mode (Union[Vector, Wire, Edge, None], optional): additional sweep
                mode parameters. Defaults to None.
            transition (Transition, optional): handling of profile orientation at C1 path
                discontinuities. Defaults to Transition.TRANSFORMED.

        Returns:
            Solid: the swept cross section
        """
        if isinstance(section, Face):
            outer_wire = section.outer_wire()
            inner_wires = section.inner_wires()
        else:
            outer_wire = section
            inner_wires = inner_wires if inner_wires else []

        shapes = []
        for wire in [outer_wire] + inner_wires:
            builder = BRepOffsetAPI_MakePipeShell(path.to_wire().wrapped)

            rotate = False

            # handle sweep mode
            if mode:
                rotate = Solid._set_sweep_mode(builder, path, mode)
            else:
                builder.SetMode(is_frenet)

            builder.SetTransitionMode(Solid._transModeDict[transition])

            builder.Add(wire.wrapped, False, rotate)

            builder.Build()
            if make_solid:
                builder.MakeSolid()

            shapes.append(Shape.cast(builder.Shape()))

        return_value, inner_shapes = shapes[0], shapes[1:]

        if inner_shapes:
            return_value = return_value.cut(*inner_shapes)

        return return_value

    @classmethod
    def sweep_multi(
        cls,
        profiles: Iterable[Union[Wire, Face]],
        path: Union[Wire, Edge],
        make_solid: bool = True,
        is_frenet: bool = False,
        mode: Union[Vector, Wire, Edge, None] = None,
    ) -> Solid:
        """Multi section sweep

        Sweep through a sequence of profiles following a path.

        Args:
            profiles (Iterable[Union[Wire, Face]]): list of profiles
            path (Union[Wire, Edge]): The wire to sweep the face resulting from the wires over
            make_solid (bool, optional): Solid or Shell. Defaults to True.
            is_frenet (bool, optional): Select frenet mode. Defaults to False.
            mode (Union[Vector, Wire, Edge, None], optional): additional sweep mode parameters.
                Defaults to None.

        Returns:
            Solid: swept object
        """
        path_as_wire = path.to_wire().wrapped

        builder = BRepOffsetAPI_MakePipeShell(path_as_wire)

        translate = False
        rotate = False

        if mode:
            rotate = cls._set_sweep_mode(builder, path, mode)
        else:
            builder.SetMode(is_frenet)

        for profile in profiles:
            path_as_wire = (
                profile.wrapped
                if isinstance(profile, Wire)
                else profile.outer_wire().wrapped
            )
            builder.Add(path_as_wire, translate, rotate)

        builder.Build()

        if make_solid:
            builder.MakeSolid()

        return cls(builder.Shape())


class Vertex(Shape):
    """A Single Point in Space"""

    _dim = 0

    @overload
    def __init__(self):  # pragma: no cover
        """Default Vertext at the origin"""

    @overload
    def __init__(self, obj: TopoDS_Vertex):  # pragma: no cover
        """Vertex from OCCT TopoDS_Vertex object"""

    @overload
    def __init__(self, X: float, Y: float, Z: float):  # pragma: no cover
        """Vertex from three float values"""

    @overload
    def __init__(self, values: Iterable[float]):
        """Vertex from Vector or other iterators"""

    @overload
    def __init__(self, values: tuple[float]):
        """Vertex from tuple of floats"""

    def __init__(self, *args):
        self.vertex_index = 0
        if len(args) == 0:
            self.wrapped = downcast(
                BRepBuilderAPI_MakeVertex(gp_Pnt(0.0, 0.0, 0.0)).Vertex()
            )
        elif len(args) == 1 and isinstance(args[0], TopoDS_Vertex):
            self.wrapped = args[0]
        elif len(args) == 1 and isinstance(args[0], (Iterable, tuple)):
            values = [float(value) for value in args[0]]
            if len(values) < 3:
                values += [0.0] * (3 - len(values))
            self.wrapped = downcast(BRepBuilderAPI_MakeVertex(gp_Pnt(*values)).Vertex())
        elif len(args) == 3 and all(isinstance(v, (int, float)) for v in args):
            self.wrapped = downcast(
                BRepBuilderAPI_MakeVertex(gp_Pnt(args[0], args[1], args[2])).Vertex()
            )
        else:
            raise ValueError(
                "Invalid Vertex - expected three floats or OCC TopoDS_Vertex"
            )
        self.X, self.Y, self.Z = self.to_tuple()
        super().__init__(self.wrapped)

    def to_tuple(self) -> tuple[float, float, float]:
        """Return vertex as three tuple of floats"""
        geom_point = BRep_Tool.Pnt_s(self.wrapped)
        return (geom_point.X(), geom_point.Y(), geom_point.Z())

    def center(self) -> Vector:
        """The center of a vertex is itself!"""
        return Vector(self.to_tuple())

    def __add__(
        self, other: Union[Vertex, Vector, Tuple[float, float, float]]
    ) -> Vertex:
        """Add

        Add to a Vertex with a Vertex, Vector or Tuple

        Args:
            other: Value to add

        Raises:
            TypeError: other not in [Tuple,Vector,Vertex]

        Returns:
            Result

        Example:
            part.faces(">z").vertices("<y and <x").val() + (0, 0, 15)

            which creates a new Vertex 15 above one extracted from a part. One can add or
            subtract a `Vertex` , `Vector` or `tuple` of float values to a Vertex.
        """
        if isinstance(other, Vertex):
            new_vertex = Vertex(self.X + other.X, self.Y + other.Y, self.Z + other.Z)
        elif isinstance(other, (Vector, tuple)):
            new_other = Vector(other)
            new_vertex = Vertex(
                self.X + new_other.X, self.Y + new_other.Y, self.Z + new_other.Z
            )
        else:
            raise TypeError(
                "Vertex addition only supports Vertex,Vector or tuple(float,float,float) as input"
            )
        return new_vertex

    def __sub__(self, other: Union[Vertex, Vector, tuple]) -> Vertex:
        """Subtract

        Substract a Vertex with a Vertex, Vector or Tuple from self

        Args:
            other: Value to add

        Raises:
            TypeError: other not in [Tuple,Vector,Vertex]

        Returns:
            Result

        Example:
            part.faces(">z").vertices("<y and <x").val() - Vector(10, 0, 0)
        """
        if isinstance(other, Vertex):
            new_vertex = Vertex(self.X - other.X, self.Y - other.Y, self.Z - other.Z)
        elif isinstance(other, (Vector, tuple)):
            new_other = Vector(other)
            new_vertex = Vertex(
                self.X - new_other.X, self.Y - new_other.Y, self.Z - new_other.Z
            )
        else:
            raise TypeError(
                "Vertex subtraction only supports Vertex,Vector or tuple(float,float,float)"
            )
        return new_vertex

    def __and__(self, *args, **kwargs):
        raise NotImplementedError("Vertices can't be intersected")

    def __repr__(self) -> str:
        """To String

        Convert Vertex to String for display

        Returns:
            Vertex as String
        """
        return f"Vertex: ({self.X}, {self.Y}, {self.Z})"

    def to_vector(self) -> Vector:
        """To Vector

        Convert a Vertex to Vector

        Returns:
            Vector: representation of Vertex
        """
        return Vector(self.to_tuple())

    def __iter__(self):
        """Initialize to beginning"""
        self.vertex_index = 0
        return self

    def __next__(self):
        """return the next value"""
        if self.vertex_index == 0:
            self.vertex_index += 1
            value = self.X
        elif self.vertex_index == 1:
            self.vertex_index += 1
            value = self.Y
        elif self.vertex_index == 2:
            self.vertex_index += 1
            value = self.Z
        else:
            raise StopIteration
        return value


class Wire(Shape, Mixin1D):
    """A series of connected, ordered edges, that typically bounds a Face"""

    _dim = 1

    def _geom_adaptor(self) -> BRepAdaptor_CompCurve:
        """ """
        return BRepAdaptor_CompCurve(self.wrapped)

    def close(self) -> Wire:
        """Close a Wire"""

        if not self.is_closed():
            edge = Edge.make_line(self.end_point(), self.start_point())
            return_value = Wire.combine((self, edge))[0]
        else:
            return_value = self

        return return_value

    def to_wire(self) -> Wire:
        """Return Wire - used as a pair with Edge.to_wire when self is Wire | Edge"""
        return self

    @classmethod
    def combine(
        cls, wires: Iterable[Union[Wire, Edge]], tol: float = 1e-9
    ) -> list[Wire]:
        """Attempt to combine a list of wires and edges into a new wire.

        Args:
          cls: param list_of_wires:
          tol: default 1e-9
          wires: Iterable[Union[Wire:
          Edge]]:
          tol: float:  (Default value = 1e-9)

        Returns:
          list[Wire]

        """

        edges_in = TopTools_HSequenceOfShape()
        wires_out = TopTools_HSequenceOfShape()

        for edge in Compound.make_compound(wires).edges():
            edges_in.Append(edge.wrapped)

        ShapeAnalysis_FreeBounds.ConnectEdgesToWires_s(edges_in, tol, False, wires_out)

        return [cls(wire) for wire in wires_out]

    @classmethod
    def make_wire(cls, edges: Iterable[Edge], sequenced: bool = False) -> Wire:
        """make_wire

        Build a Wire from the provided unsorted Edges. If sequenced is True the
        Edges are placed in such that the end of the nth Edge is coincident with
        the n+1th Edge forming an unbroken sequence. Note that sequencing a list
        is relatively slow.

        Args:
            edges (Iterable[Edge]): Edges to assemble
            sequenced (bool, optional): arrange in order. Defaults to False.

        Raises:
            ValueError: Edges are disconnected and can't be sequenced.
            RuntimeError: Wire is empty

        Returns:
            Wire: assembled edges
        """

        def closest_to_end(current: Wire, unplaced_edges: list[Edge]) -> Edge:
            """Return the Edge closest to the end of last_edge"""
            target_point = current.position_at(1)

            sorted_edges = sorted(
                unplaced_edges,
                key=lambda e: min(
                    (target_point - e.position_at(0)).length,
                    (target_point - e.position_at(1)).length,
                ),
            )
            return sorted_edges[0]

        edges = list(edges)
        if sequenced:
            placed_edges = [edges.pop(0)]
            unplaced_edges = edges

            while unplaced_edges:
                next_edge = closest_to_end(Wire.make_wire(placed_edges), unplaced_edges)
                next_edge_index = unplaced_edges.index(next_edge)
                placed_edges.append(unplaced_edges.pop(next_edge_index))

            edges = placed_edges

        wire_builder = BRepBuilderAPI_MakeWire()
        for edge in edges:
            wire_builder.Add(edge.wrapped)
            if sequenced and wire_builder.Error() == BRepBuilderAPI_DisconnectedWire:
                raise ValueError("Edges are disconnected")

        wire_builder.Build()
        if not wire_builder.IsDone():
            if wire_builder.Error() == BRepBuilderAPI_NonManifoldWire:
                warnings.warn("Wire is non manifold")
            elif wire_builder.Error() == BRepBuilderAPI_EmptyWire:
                raise RuntimeError("Wire is empty")

        return cls(wire_builder.Wire())

    @classmethod
    def make_circle(cls, radius: float, plane: Plane = Plane.XY) -> Wire:
        """make_circle

        Makes a circle centered at the origin of plane

        Args:
            radius (float): circle radius
            plane (Plane): base plane. Defaults to Plane.XY

        Returns:
            Wire: a circle
        """
        circle_edge = Edge.make_circle(radius, plane=plane)
        return cls.make_wire([circle_edge])

    @classmethod
    def make_ellipse(
        cls,
        x_radius: float,
        y_radius: float,
        plane: Plane = Plane.XY,
        start_angle: float = 360.0,
        end_angle: float = 360.0,
        angular_direction: AngularDirection = AngularDirection.COUNTER_CLOCKWISE,
        closed: bool = True,
    ) -> Wire:
        """make ellipse

        Makes an ellipse centered at the origin of plane.

        Args:
            x_radius (float): x radius of the ellipse (along the x-axis of plane)
            y_radius (float): y radius of the ellipse (along the y-axis of plane)
            plane (Plane, optional): base plane. Defaults to Plane.XY.
            start_angle (float, optional): _description_. Defaults to 360.0.
            end_angle (float, optional): _description_. Defaults to 360.0.
            angular_direction (AngularDirection, optional): arc direction.
                Defaults to AngularDirection.COUNTER_CLOCKWISE.
            closed (bool, optional): close the arc. Defaults to True.

        Returns:
            Wire: an ellipse
        """
        ellipse_edge = Edge.make_ellipse(
            x_radius, y_radius, plane, start_angle, end_angle, angular_direction
        )

        if start_angle != end_angle and closed:
            line = Edge.make_line(ellipse_edge.end_point(), ellipse_edge.start_point())
            wire = cls.make_wire([ellipse_edge, line])
        else:
            wire = cls.make_wire([ellipse_edge])

        return wire

    @classmethod
    def make_polygon(cls, vertices: Iterable[VectorLike], close: bool = True) -> Wire:
        """make_polygon

        Create an irregular polygon by defining vertices

        Args:
            vertices (Iterable[VectorLike]):
            close (bool, optional): close the polygon. Defaults to True.

        Returns:
            Wire: an irregular polygon
        """
        vertices = [Vector(v) for v in vertices]
        if (vertices[0] - vertices[-1]).length > TOLERANCE and close:
            vertices.append(vertices[0])

        wire_builder = BRepBuilderAPI_MakePolygon()
        for vertex in vertices:
            wire_builder.Add(vertex.to_pnt())

        return cls(wire_builder.Wire())

    @classmethod
    def make_helix(
        cls,
        pitch: float,
        height: float,
        radius: float,
        center: VectorLike = (0, 0, 0),
        normal: VectorLike = (0, 0, 1),
        angle: float = 0.0,
        lefthand: bool = False,
    ) -> Wire:
        """make_helix

        Make a helix with a given pitch, height and radius. By default a cylindrical surface is
        used to create the helix. If the :angle: is set (the apex given in degree) a conical
        surface is used instead.

        Args:
            pitch (float): distance per revolution along normal
            height (float): total height
            radius (float):
            center (VectorLike, optional): Defaults to (0, 0, 0).
            normal (VectorLike, optional): Defaults to (0, 0, 1).
            angle (float, optional): conical angle. Defaults to 0.0.
            lefthand (bool, optional): Defaults to False.

        Returns:
            Wire: helix
        """
        # 1. build underlying cylindrical/conical surface
        if angle == 0.0:
            geom_surf: Geom_Surface = Geom_CylindricalSurface(
                gp_Ax3(Vector(center).to_pnt(), Vector(normal).to_dir()), radius
            )
        else:
            geom_surf = Geom_ConicalSurface(
                gp_Ax3(Vector(center).to_pnt(), Vector(normal).to_dir()),
                angle * DEG2RAD,
                radius,
            )

        # 2. construct an segment in the u,v domain
        if lefthand:
            geom_line = Geom2d_Line(gp_Pnt2d(0.0, 0.0), gp_Dir2d(-2 * pi, pitch))
        else:
            geom_line = Geom2d_Line(gp_Pnt2d(0.0, 0.0), gp_Dir2d(2 * pi, pitch))

        # 3. put it together into a wire
        u_start = geom_line.Value(0.0)
        u_stop = geom_line.Value((height / pitch) * sqrt((2 * pi) ** 2 + pitch**2))
        geom_seg = GCE2d_MakeSegment(u_start, u_stop).Value()

        topo_edge = BRepBuilderAPI_MakeEdge(geom_seg, geom_surf).Edge()

        # 4. Convert to wire and fix building 3d geom from 2d geom
        wire = BRepBuilderAPI_MakeWire(topo_edge).Wire()
        BRepLib.BuildCurves3d_s(wire, 1e-6, MaxSegment=2000)  # NB: preliminary values

        return cls(wire)

    def stitch(self, other: Wire) -> Wire:
        """Attempt to stich wires

        Args:
          other: Wire:

        Returns:

        """

        wire_builder = BRepBuilderAPI_MakeWire()
        wire_builder.Add(TopoDS.Wire_s(self.wrapped))
        wire_builder.Add(TopoDS.Wire_s(other.wrapped))
        wire_builder.Build()

        return self.__class__(wire_builder.Wire())

    def offset_2d(self, distance: float, kind: Kind = Kind.ARC) -> list[Wire]:
        """Wire Offset

        Offsets a planar wire

        Args:
            distance (float): distance from wire to offset
            kind (Kind, optional): offset corner transition. Defaults to Kind.ARC.

        Returns:
            list[Wire]: offset wires
        """
        kind_dict = {
            Kind.ARC: GeomAbs_JoinType.GeomAbs_Arc,
            Kind.INTERSECTION: GeomAbs_JoinType.GeomAbs_Intersection,
            Kind.TANGENT: GeomAbs_JoinType.GeomAbs_Tangent,
        }

        offset = BRepOffsetAPI_MakeOffset()
        offset.Init(kind_dict[kind])
        offset.AddWire(self.wrapped)
        offset.Perform(distance)

        obj = downcast(offset.Shape())

        if isinstance(obj, TopoDS_Compound):
            return_value = [self.__class__(el.wrapped) for el in Compound(obj)]
        else:
            return_value = [self.__class__(obj)]

        return return_value

    def fillet_2d(self, radius: float, vertices: Iterable[Vertex]) -> Wire:
        """fillet_2d

        Apply 2D fillet to a wire

        Args:
            radius (float):
            vertices (Iterable[Vertex]): vertices to fillet

        Returns:
            Wire: filleted wire
        """
        return Face.make_from_wires(self).fillet_2d(radius, vertices).outer_wire()

    def chamfer_2d(self, distance: float, vertices: Iterable[Vertex]) -> Wire:
        """chamfer_2d

        Apply 2D chamfer to a wire

        Args:
            distance (float): chamfer length
            vertices (Iterable[Vertex]): vertices to chamfer

        Returns:
            Wire: chamfered wire
        """
        return Face.make_from_wires(self).chamfer_2d(distance, vertices).outer_wire()

    @classmethod
    def make_rect(
        cls,
        width: float,
        height: float,
        pnt: VectorLike = (0, 0, 0),
        normal: VectorLike = (0, 0, 1),
    ) -> Wire:
        """Make Rectangle

        Make a Rectangle centered on center with the given normal

        Args:
            width (float): width (local x)
            height (float): height (local y)
            pnt (Vector): rectangle center point
            normal (Vector): rectangle normal

        Returns:
            Wire: The centered rectangle
        """
        corners_local = [
            (width / 2, height / 2),
            (width / 2, height / -2),
            (width / -2, height / -2),
            (width / -2, height / 2),
        ]
        user_plane = Plane(origin=Vector(pnt), z_dir=Vector(normal))
        corners_world = [user_plane.from_local_coords(c) for c in corners_local]
        return Wire.make_polygon(corners_world, close=True)

    @classmethod
    def make_convex_hull(cls, edges: Iterable[Edge], tolerance: float = 1e-3) -> Wire:
        """make_convex_hull

        Create a wire of minimum length enclosing all of the provided edges.

        Note that edges can't overlap each other.

        Args:
            edges (Iterable[Edge]): edges defining the convex hull

        Raises:
            ValueError: edges overlap
        Returns:
            Wire: convex hull perimeter
        """
        # Algorithm:
        # 1) create a cloud of points along all edges
        # 2) create a convex hull which returns facets/simplices as pairs of point indices
        # 3) find facets that are within an edge but not adjacent and store trim and
        #    new connecting edge data
        # 4) find facets between edges and store trim and new connecting edge data
        # 5) post process the trim data to remove duplicates and store in pairs
        # 6) create  connecting edges
        # 7) create trim edges from the original edges and the trim data
        # 8) return a wire version of all the edges

        # Possible enhancement: The accuracy of the result could be improved and the
        # execution time reduced by adaptively placing more points around where the
        # connecting edges contact the arc.

        # if any(
        #     [
        #         edge_pair[0].overlaps(edge_pair[1])
        #         for edge_pair in combinations(edges, 2)
        #     ]
        # ):
        #     raise ValueError("edges overlap")

        fragments_per_edge = int(2 / tolerance)
        points_lookup = {}  # lookup from point index to edge/position on edge
        points = []  # convex hull point cloud

        # Create points along each edge and the lookup structure
        for edge_index, edge in enumerate(edges):
            for i in range(fragments_per_edge):
                param = i / (fragments_per_edge - 1)
                points.append(edge.position_at(param).to_tuple()[:2])
                points_lookup[edge_index * fragments_per_edge + i] = (edge_index, param)

        convex_hull = ConvexHull(points)

        # Filter the fragments
        connecting_edge_data = []
        trim_points = {}
        for simplice in convex_hull.simplices:
            edge0 = points_lookup[simplice[0]][0]
            edge1 = points_lookup[simplice[1]][0]
            # Look for connecting edges between edges
            if edge0 != edge1:
                if not edge0 in trim_points:
                    trim_points[edge0] = [simplice[0]]
                else:
                    trim_points[edge0].append(simplice[0])
                if not edge1 in trim_points:
                    trim_points[edge1] = [simplice[1]]
                else:
                    trim_points[edge1].append(simplice[1])
                connecting_edge_data.append(
                    (
                        (edge0, points_lookup[simplice[0]][1], simplice[0]),
                        (edge1, points_lookup[simplice[1]][1], simplice[1]),
                    )
                )
            # Look for connecting edges within an edge
            elif abs(simplice[0] - simplice[1]) != 1:
                start_pnt = min(simplice.tolist())
                end_pnt = max(simplice.tolist())
                if not edge0 in trim_points:
                    trim_points[edge0] = [start_pnt, end_pnt]
                else:
                    trim_points[edge0].extend([start_pnt, end_pnt])
                connecting_edge_data.append(
                    (
                        (edge0, points_lookup[start_pnt][1], start_pnt),
                        (edge0, points_lookup[end_pnt][1], end_pnt),
                    )
                )

        trim_data = {}
        for edge, points in trim_points.items():
            s_points = sorted(points)
            f_points = []
            for i in range(0, len(s_points) - 1, 2):
                if s_points[i] != s_points[i + 1]:
                    f_points.append(tuple(s_points[i : i + 2]))
            trim_data[edge] = f_points

        connecting_edges = [
            Edge.make_line(
                edges[line[0][0]] @ line[0][1], edges[line[1][0]] @ line[1][1]
            )
            for line in connecting_edge_data
        ]
        trimmed_edges = [
            edges[edge].trim(
                points_lookup[trim_pair[0]][1], points_lookup[trim_pair[1]][1]
            )
            for edge, trim_pairs in trim_data.items()
            for trim_pair in trim_pairs
        ]
        hull_wire = Wire.make_wire(connecting_edges + trimmed_edges, sequenced=True)
        return hull_wire

    def project_to_shape(
        self,
        target_object: Shape,
        direction: VectorLike = None,
        center: VectorLike = None,
    ) -> list[Wire]:
        """Project Wire

        Project a Wire onto a Shape generating new wires on the surfaces of the object
        one and only one of `direction` or `center` must be provided. Note that one or
        more wires may be generated depending on the topology of the target object and
        location/direction of projection.

        To avoid flipping the normal of a face built with the projected wire the orientation
        of the output wires are forced to be the same as self.

        Args:
          target_object: Object to project onto
          direction: Parallel projection direction. Defaults to None.
          center: Conical center of projection. Defaults to None.
          target_object: Shape:
          direction: VectorLike:  (Default value = None)
          center: VectorLike:  (Default value = None)

        Returns:
          : Projected wire(s)

        Raises:
          ValueError: Only one of direction or center must be provided

        """
        if not (direction is None) ^ (center is None):
            raise ValueError("One of either direction or center must be provided")
        if direction is not None:
            direction_vector = Vector(direction).normalized()
            center_point = None
        else:
            direction_vector = None
            center_point = Vector(center)

        # Project the wire on the target object
        if not direction_vector is None:
            projection_object = BRepProj_Projection(
                self.wrapped,
                Shape.cast(target_object.wrapped).wrapped,
                gp_Dir(*direction_vector.to_tuple()),
            )
        else:
            projection_object = BRepProj_Projection(
                self.wrapped,
                Shape.cast(target_object.wrapped).wrapped,
                gp_Pnt(*center_point.to_tuple()),
            )

        # Generate a list of the projected wires with aligned orientation
        output_wires = []
        target_orientation = self.wrapped.Orientation()
        while projection_object.More():
            projected_wire = projection_object.Current()
            if target_orientation == projected_wire.Orientation():
                output_wires.append(Wire(projected_wire))
            else:
                output_wires.append(Wire(projected_wire.Reversed()))
            projection_object.Next()

        logger.debug("wire generated %d projected wires", len(output_wires))

        # BRepProj_Projection is inconsistent in the order that it returns projected
        # wires, sometimes front first and sometimes back - so sort this out by sorting
        # by distance from the original planar wire
        if len(output_wires) > 1:
            output_wires_distances = []
            planar_wire_center = self.center()
            for output_wire in output_wires:
                output_wire_center = output_wire.center()
                if direction_vector is not None:
                    output_wire_direction = (
                        output_wire_center - planar_wire_center
                    ).normalized()
                    if output_wire_direction.dot(direction_vector) >= 0:
                        output_wires_distances.append(
                            (
                                output_wire,
                                (output_wire_center - planar_wire_center).length,
                            )
                        )
                else:
                    output_wires_distances.append(
                        (output_wire, (output_wire_center - center_point).length)
                    )

            output_wires_distances.sort(key=lambda x: x[1])
            logger.debug(
                "projected, filtered and sorted wire list is of length %d",
                len(output_wires_distances),
            )
            output_wires = [w[0] for w in output_wires_distances]

        return output_wires


class DXF:
    """DXF file import and export functionality"""

    CURVE_TOLERANCE = 1e-9

    @staticmethod
    def _dxf_line(edge: Edge, msp: ezdxf.layouts.Modelspace, _plane: Plane):
        msp.add_line(
            edge.start_point().to_tuple(),
            edge.end_point().to_tuple(),
        )

    @staticmethod
    def _dxf_circle(edge: Edge, msp: ezdxf.layouts.Modelspace, _plane: Plane):
        geom = edge._geom_adaptor()
        circ = geom.Circle()

        radius = circ.Radius()
        center_location = circ.Location()

        circle_direction_y = circ.YAxis().Direction()
        circle_direction_z = circ.Axis().Direction()

        phi = circle_direction_y.AngleWithRef(gp_Dir(0, 1, 0), circle_direction_z)

        if circle_direction_z.XYZ().Z() > 0:
            angle1 = degrees(geom.FirstParameter() - phi)
            angle2 = degrees(geom.LastParameter() - phi)
        else:
            angle1 = -degrees(geom.LastParameter() - phi) + 180
            angle2 = -degrees(geom.FirstParameter() - phi) + 180

        if edge.is_closed():
            msp.add_circle(
                (center_location.X(), center_location.Y(), center_location.Z()), radius
            )
        else:
            msp.add_arc(
                (center_location.X(), center_location.Y(), center_location.Z()),
                radius,
                angle1,
                angle2,
            )

    @staticmethod
    def _dxf_ellipse(edge: Edge, msp: ezdxf.layouts.Modelspace, _plane: Plane):
        geom = edge._geom_adaptor()
        ellipse = geom.Ellipse()

        radius_minor = ellipse.MinorRadius()
        radius_major = ellipse.MajorRadius()

        center_location = ellipse.Location()
        ellipse_direction_x = ellipse.XAxis().Direction()
        xax = radius_major * ellipse_direction_x.XYZ()

        msp.add_ellipse(
            (center_location.X(), center_location.Y(), center_location.Z()),
            (xax.X(), xax.Y(), xax.Z()),
            radius_minor / radius_major,
            geom.FirstParameter(),
            geom.LastParameter(),
        )

    @staticmethod
    def _dxf_spline(edge: Edge, msp: ezdxf.layouts.Modelspace, plane: Plane):
        adaptor = edge._geom_adaptor()
        curve = GeomConvert.CurveToBSplineCurve_s(adaptor.Curve().Curve())

        spline = GeomConvert.SplitBSplineCurve_s(
            curve,
            adaptor.FirstParameter(),
            adaptor.LastParameter(),
            DXF.CURVE_TOLERANCE,
        )

        # need to apply the transform on the geometry level
        spline.Transform(plane.forward_transform.wrapped.Trsf())

        order = spline.Degree() + 1
        knots = list(spline.KnotSequence())
        poles = [(p.X(), p.Y(), p.Z()) for p in spline.Poles()]
        weights = (
            [spline.Weight(i) for i in range(1, spline.NbPoles() + 1)]
            if spline.IsRational()
            else None
        )

        if spline.IsPeriodic():
            pad = spline.NbKnots() - spline.LastUKnotIndex()
            poles += poles[:pad]

        dxf_spline = ezdxf.math.BSpline(poles, order, knots, weights)

        msp.add_spline().apply_construction_tool(dxf_spline)


class SVG:
    """SVG file import and export functionality"""

    _DISCRETIZATION_TOLERANCE = 1e-3

    _SVG_TEMPLATE = """<?xml version="1.0" encoding="UTF-8" standalone="no"?>
    <svg
    xmlns:svg="http://www.w3.org/2000/svg"
    xmlns="http://www.w3.org/2000/svg"
    width="%(width)s"
    height="%(height)s"
    >
        <g transform="scale(%(unit_scale)s, -%(unit_scale)s)   translate(%(x_translate)s,%(y_translate)s)" stroke-width="%(stroke_width)s"  fill="none">
        <!-- hidden lines -->
        <g  stroke="rgb(%(hidden_color)s)" fill="none" stroke-dasharray="%(stroke_width)s,%(stroke_width)s" >
    %(hidden_content)s
        </g>

        <!-- solid lines -->
        <g  stroke="rgb(%(stroke_color)s)" fill="none">
    %(visible_content)s
        </g>
        </g>
    </svg>
    """

    _PATHTEMPLATE = '\t\t\t<path d="%s" />\n'

    @classmethod
    def make_svg_edge(cls, edge: Edge):
        """Creates an SVG edge from a OCCT edge"""

        memory_file = StringIO.StringIO()

        curve = edge._geom_adaptor()  # adapt the edge into curve
        start = curve.FirstParameter()
        end = curve.LastParameter()

        points = GCPnts_QuasiUniformDeflection(
            curve, SVG._DISCRETIZATION_TOLERANCE, start, end
        )

        if points.IsDone():
            point_it = (points.Value(i + 1) for i in range(points.NbPoints()))

            gp_pnt = next(point_it)
            memory_file.write(f"M{gp_pnt.X()},{gp_pnt.Y()} ")

            for gp_pnt in point_it:
                memory_file.write(f"L{gp_pnt.X()},{gp_pnt.Y()} ")

        return memory_file.getvalue()

    @classmethod
    def get_paths(cls, visible_shapes: list[Shape], hidden_shapes: list[Shape]):
        """Collects the visible and hidden edges from the object"""

        hidden_paths = []
        visible_paths = []

        for shape in visible_shapes:
            for edge in shape.edges():
                visible_paths.append(SVG.make_svg_edge(edge))

        for shape in hidden_shapes:
            for edge in shape.edges():
                hidden_paths.append(SVG.make_svg_edge(edge))

        return (hidden_paths, visible_paths)

    @classmethod
    def axes(cls, axes_scale: float) -> Compound:
        """The X, Y, Z axis object"""
        x_axis = Edge.make_line((0, 0, 0), (axes_scale, 0, 0))
        y_axis = Edge.make_line((0, 0, 0), (0, axes_scale, 0))
        z_axis = Edge.make_line((0, 0, 0), (0, 0, axes_scale))
        arrow_arc = Edge.make_spline(
            [(0, 0, 0), (-axes_scale / 20, axes_scale / 30, 0)],
            [(-1, 0, 0), (-1, 1.5, 0)],
        )
        arrow = arrow_arc.fuse(copy.copy(arrow_arc).mirror(Plane.XZ))
        x_label = (
            Compound.make_text(
                "X", font_size=axes_scale / 4, align=(Align.MIN, Align.CENTER)
            )
            .move(Location(x_axis @ 1))
            .edges()
        )
        y_label = (
            Compound.make_text(
                "Y", font_size=axes_scale / 4, align=(Align.MIN, Align.CENTER)
            )
            .rotate(Axis.Z, 90)
            .move(Location(y_axis @ 1))
            .edges()
        )
        z_label = (
            Compound.make_text(
                "Z", font_size=axes_scale / 4, align=(Align.CENTER, Align.MIN)
            )
            .rotate(Axis.Y, 90)
            .rotate(Axis.X, 90)
            .move(Location(z_axis @ 1))
            .edges()
        )
        axes = Edge.fuse(
            x_axis,
            y_axis,
            z_axis,
            arrow.moved(Location(x_axis @ 1)),
            arrow.rotate(Axis.Z, 90).moved(Location(y_axis @ 1)),
            arrow.rotate(Axis.Y, -90).moved(Location(z_axis @ 1)),
            *x_label,
            *y_label,
            *z_label,
        )
        return axes

    @classmethod
    def get_svg(
        cls,
        shape: Shape,
        viewport_origin: VectorLike,
        viewport_up: VectorLike = (0, 0, 1),
        look_at: VectorLike = None,
        svg_opts: dict = None,
    ) -> str:
        """get_svg

        Translate a shape to SVG text.

        Args:
            shape (Shape): target object
            viewport_origin (VectorLike): location of viewport
            viewport_up (VectorLike, optional): direction of the viewport y axis.
                Defaults to (0, 0, 1).
            look_at (VectorLike, optional): point to look at.
                Defaults to None (center of shape).

        SVG Options - e.g. svg_opts = {"pixel_scale":50}:

        Other Parameters:
            width (int): Viewport width in pixels. Defaults to 240.
            height (int): Viewport width in pixels. Defaults to 240.
            pixel_scale (float): Pixels per CAD unit.
                Defaults to None (calculated based on width & height).
            units (str): SVG document units. Defaults to "mm".
            margin_left (int): Defaults to 20.
            margin_top (int): Defaults to 20.
            show_axes (bool): Display an axis indicator. Defaults to True.
            axes_scale (float): Length of axis indicator in global units.
                Defaults to 1.0.
            stroke_width (float): Width of visible edges.
                Defaults to None (calculated based on unit_scale).
            stroke_color (tuple[int]): Visible stroke color. Defaults to RGB(0, 0, 0).
            hidden_color (tuple[int]): Hidden stroke color. Defaults to RBG(160, 160, 160).
            show_hidden (bool): Display hidden lines. Defaults to True.

        Returns:
            str: SVG text string
        """
        # Available options and their defaults
        defaults = {
            "width": 240,
            "height": 240,
            "pixel_scale": None,
            "units": "mm",
            "margin_left": 20,
            "margin_top": 20,
            "show_axes": True,
            "axes_scale": 1.0,
            "stroke_width": None,  # calculated based on unit_scale
            "stroke_color": (0, 0, 0),  # RGB 0-255
            "hidden_color": (160, 160, 160),  # RGB 0-255
            "show_hidden": True,
        }

        if svg_opts:
            defaults.update(svg_opts)

        width = float(defaults["width"])
        height = float(defaults["height"])
        margin_left = float(defaults["margin_left"])
        margin_top = float(defaults["margin_top"])
        show_axes = bool(defaults["show_axes"])
        stroke_color = tuple(defaults["stroke_color"])
        hidden_color = tuple(defaults["hidden_color"])
        show_hidden = bool(defaults["show_hidden"])

        # Setup the projector
        hidden_line_removal = HLRBRep_Algo()
        hidden_line_removal.Add(shape.wrapped)
        if show_axes:
            hidden_line_removal.Add(SVG.axes(defaults["axes_scale"]).wrapped)

        viewport_origin = Vector(viewport_origin)
        look_at = Vector(look_at) if look_at else shape.center()
        projection_dir: Vector = (viewport_origin - look_at).normalized()
        viewport_up = Vector(viewport_up).normalized()
        camera_coordinate_system = gp_Ax2()
        camera_coordinate_system.SetAxis(
            gp_Ax1(viewport_origin.to_pnt(), projection_dir.to_dir())
        )
        camera_coordinate_system.SetYDirection(viewport_up.to_dir())
        projector = HLRAlgo_Projector(camera_coordinate_system)

        hidden_line_removal.Projector(projector)
        hidden_line_removal.Update()
        hidden_line_removal.Hide()

        hlr_shapes = HLRBRep_HLRToShape(hidden_line_removal)

        # Create the visible edges
        visible_edges = []
        visible_sharp_edges = hlr_shapes.VCompound()
        if not visible_sharp_edges.IsNull():
            visible_edges.append(visible_sharp_edges)

        visible_smooth_edges = hlr_shapes.Rg1LineVCompound()
        if not visible_smooth_edges.IsNull():
            visible_edges.append(visible_smooth_edges)

        visible_contour_edges = hlr_shapes.OutLineVCompound()
        if not visible_contour_edges.IsNull():
            visible_edges.append(visible_contour_edges)

        # print("Visible Edges")
        # for edge_compound in visible_edges:
        #     for edge in Compound(edge_compound).edges():
        #         print(type(edge), edge.geom_type())
        # topo_abs: Any = geom_LUT[shapetype(edge)]
        # print(downcast(edge).GetType())
        # geom_LUT_EDGE[topo_abs(self.wrapped).GetType()]

        # Create the hidden edges
        hidden_edges = []
        hidden_sharp_edges = hlr_shapes.HCompound()
        if not hidden_sharp_edges.IsNull():
            hidden_edges.append(hidden_sharp_edges)

        hidden_contour_edges = hlr_shapes.OutLineHCompound()
        if not hidden_contour_edges.IsNull():
            hidden_edges.append(hidden_contour_edges)

        # Fix the underlying geometry - otherwise we will get segfaults
        for edge in visible_edges:
            BRepLib.BuildCurves3d_s(edge, TOLERANCE)
        for edge in hidden_edges:
            BRepLib.BuildCurves3d_s(edge, TOLERANCE)

        # convert to native shape objects
        visible_edges = list(map(Shape, visible_edges))
        hidden_edges = list(map(Shape, hidden_edges))
        (hidden_paths, visible_paths) = SVG.get_paths(visible_edges, hidden_edges)

        # get bounding box -- these are all in 2D space
        b_box = Compound.make_compound(hidden_edges + visible_edges).bounding_box()
        # width pixels for x, height pixels for y
        if defaults["pixel_scale"]:
            unit_scale = defaults["pixel_scale"]
            width = int(unit_scale * b_box.size.X + 2 * defaults["margin_left"])
            height = int(unit_scale * b_box.size.Y + 2 * defaults["margin_left"])
        else:
            unit_scale = min(width / b_box.size.X * 0.75, height / b_box.size.Y * 0.75)
        # compute amount to translate-- move the top left into view
        (x_translate, y_translate) = (
            (0 - b_box.min.X) + margin_left / unit_scale,
            (0 - b_box.max.Y) - margin_top / unit_scale,
        )

        # If the user did not specify a stroke width, calculate it based on the unit scale
        if defaults["stroke_width"]:
            stroke_width = float(defaults["stroke_width"])
        else:
            stroke_width = 1.0 / unit_scale

        # compute paths
        hidden_content = ""

        # Prevent hidden paths from being added if the user disabled them
        if show_hidden:
            for paths in hidden_paths:
                hidden_content += SVG._PATHTEMPLATE % paths

        visible_content = ""
        for paths in visible_paths:
            visible_content += SVG._PATHTEMPLATE % paths

        svg = SVG._SVG_TEMPLATE % (
            {
                "unit_scale": str(unit_scale),
                "stroke_width": str(stroke_width),
                "stroke_color": ",".join([str(x) for x in stroke_color]),
                "hidden_color": ",".join([str(x) for x in hidden_color]),
                "hidden_content": hidden_content,
                "visible_content": visible_content,
                "x_translate": str(x_translate),
                "y_translate": str(y_translate),
                "width": str(width),
                "height": str(height),
                "text_box_y": str(height - 30),
                "uom": defaults["units"],
            }
        )

        return svg


class ThreeMF:
    """3MF exporter"""

    class ContentTypes:
        MODEL = "application/vnd.ms-package.3dmanufacturing-3dmodel+xml"
        RELATION = "application/vnd.openxmlformats-package.relationships+xml"

    class Schemas:
        CONTENT_TYPES = "http://schemas.openxmlformats.org/package/2006/content-types"
        RELATION = "http://schemas.openxmlformats.org/package/2006/relationships"
        CORE = "http://schemas.microsoft.com/3dmanufacturing/core/2015/02"
        MODEL = "http://schemas.microsoft.com/3dmanufacturing/2013/01/3dmodel"

    def __init__(
        self,
        shape: Shape,
        tolerance: float,
        angular_tolerance: float,
        unit: Unit = Unit.MILLIMETER,
    ):
        """
        Initialize the writer.
        Used to write the given Shape to a 3MF file.
        """
        self.unit = unit.name.lower()

        if isinstance(shape, Compound):
            shapes = list(shape)
        else:
            shapes = [shape]

        tessellations = [s.tessellate(tolerance, angular_tolerance) for s in shapes]
        # Remove shapes that did not tesselate
        self.tessellations = [t for t in tessellations if all(t)]

    def write_3mf(self, file_name: str):
        """
        Write to the given file.
        """

        try:
            import zlib

            compression = ZIP_DEFLATED
        except ImportError:
            compression = ZIP_STORED

        with ZipFile(file_name, "w", compression) as zip_file:
            zip_file.writestr("_rels/.rels", self._write_relationships())
            zip_file.writestr("[Content_Types].xml", self._write_content_types())
            zip_file.writestr("3D/3dmodel.model", self._write_3d())

    def _write_3d(self) -> str:
        no_meshes = len(self.tessellations)

        model = ET.Element(
            "model",
            {
                "xml:lang": "en-US",
                "xmlns": ThreeMF.Schemas.CORE,
            },
            unit=self.unit,
        )

        # Add meta data
        ET.SubElement(
            model, "metadata", name="Application"
        ).text = "Build123d 3MF Exporter"
        ET.SubElement(
            model, "metadata", name="CreationDate"
        ).text = datetime.now().isoformat()

        resources = ET.SubElement(model, "resources")

        # Add all meshes to resources
        for i, tessellation in enumerate(self.tessellations):
            self._add_mesh(resources, str(i), tessellation)

        # Create a component of all meshes
        comp_object = ET.SubElement(
            resources,
            "object",
            id=str(no_meshes),
            name="Build123d Component",
            type="model",
        )
        components = ET.SubElement(comp_object, "components")

        # Add all meshes to the component
        for i in range(no_meshes):
            ET.SubElement(
                components,
                "component",
                objectid=str(i),
            )

        # Add the component to the build
        build = ET.SubElement(model, "build")
        ET.SubElement(build, "item", objectid=str(no_meshes))

        return ET.tostring(model, xml_declaration=True, encoding="utf-8")

    def _add_mesh(
        self,
        to: ET.Element,
        id: str,
        tessellation: tuple[list[Vector], list[tuple[int, int, int]]],
    ):
        obj = ET.SubElement(
            to, "object", id=id, name=f"CadQuery Shape {id}", type="model"
        )
        mesh = ET.SubElement(obj, "mesh")

        # add vertices
        vertices = ET.SubElement(mesh, "vertices")
        for vert in tessellation[0]:
            ET.SubElement(
                vertices, "vertex", x=str(vert.X), y=str(vert.Y), z=str(vert.Z)
            )

        # add triangles
        volume = ET.SubElement(mesh, "triangles")
        for tess in tessellation[1]:
            ET.SubElement(
                volume, "triangle", v1=str(tess[0]), v2=str(tess[1]), v3=str(tess[2])
            )

    def _write_content_types(self) -> str:
        root = ET.Element("Types")
        root.set("xmlns", ThreeMF.Schemas.CONTENT_TYPES)
        ET.SubElement(
            root,
            "Override",
            PartName="/3D/3dmodel.model",
            ContentType=ThreeMF.ContentTypes.MODEL,
        )
        ET.SubElement(
            root,
            "Override",
            PartName="/_rels/.rels",
            ContentType=ThreeMF.ContentTypes.RELATION,
        )

        return ET.tostring(root, xml_declaration=True, encoding="utf-8")

    def _write_relationships(self) -> str:
        root = ET.Element("Relationships")
        root.set("xmlns", ThreeMF.Schemas.RELATION)
        ET.SubElement(
            root,
            "Relationship",
            Target="/3D/3dmodel.model",
            Id="rel-1",
            Type=ThreeMF.Schemas.MODEL,
            TargetMode="Internal",
        )

        return ET.tostring(root, xml_declaration=True, encoding="utf-8")


class Joint(ABC):
    """Joint

    Abstract Base Joint class - used to join two components together

    Args:
        parent (Union[Solid, Compound]): object that joint to bound to
    """

    def __init__(self, label: str, parent: Union[Solid, Compound]):
        self.label = label
        self.parent = parent
        self.connected_to: Joint = None

    def connect_to(self, other: Joint, *args, **kwargs):  # pragma: no cover
        """Connect Joint self by repositioning other"""

        if not isinstance(other, Joint):
            raise TypeError(f"other must of type Joint not {type(other)}")

        relative_location = None
        try:
            relative_location = self.relative_to(other, *args, **kwargs)
        except TypeError:
            relative_location = other.relative_to(self, *args, **kwargs).inverse()

        other.parent.locate(self.parent.location * relative_location)

        self.connected_to = other

    @abstractmethod
    def relative_to(self, other: Joint, *args, **kwargs) -> Location:
        """Return relative location to another joint"""
        return NotImplementedError

    @property
    @abstractmethod
    def symbol(self) -> Compound:  # pragma: no cover
        """A CAD object positioned in global space to illustrate the joint"""
        return NotImplementedError


class RigidJoint(Joint):
    """RigidJoint

    A rigid joint fixes two components to one another.

    Args:
        label (str): joint label
        to_part (Union[Solid, Compound]): object to attach joint to
        joint_location (Location): global location of joint
    """

    @property
    def symbol(self) -> Compound:
        """A CAD symbol (XYZ indicator) as bound to part"""
        size = self.parent.bounding_box().diagonal / 12
        return SVG.axes(axes_scale=size).locate(
            self.parent.location * self.relative_location
        )

    def __init__(
        self,
        label: str,
        to_part: Union[Solid, Compound],
        joint_location: Location = Location(),
    ):
        self.relative_location = to_part.location.inverse() * joint_location
        to_part.joints[label] = self
        super().__init__(label, to_part)

    def relative_to(self, other: Joint, **kwargs) -> Location:
        """relative_to

        Return the relative position to move the other.

        Args:
            other (RigidJoint): joint to connect to
        """
        if not isinstance(other, RigidJoint):
            raise TypeError(f"other must of type RigidJoint not {type(other)}")

        return self.relative_location * other.relative_location.inverse()


class RevoluteJoint(Joint):
    """RevoluteJoint

    Component rotates around axis like a hinge.

    Args:
        label (str): joint label
        to_part (Union[Solid, Compound]): object to attach joint to
        axis (Axis): axis of rotation
        angle_reference (VectorLike, optional): direction normal to axis defining where
            angles will be measured from. Defaults to None.
        range (tuple[float, float], optional): (min,max) angle or joint. Defaults to (0, 360).

    Raises:
        ValueError: angle_reference must be normal to axis
    """

    @property
    def symbol(self) -> Compound:
        """A CAD symbol representing the axis of rotation as bound to part"""
        radius = self.parent.bounding_box().diagonal / 30

        return Compound.make_compound(
            [
                Edge.make_line((0, 0, 0), (0, 0, radius * 10)),
                Edge.make_circle(radius),
            ]
        ).move(self.parent.location * self.relative_axis.to_location())

    def __init__(
        self,
        label: str,
        to_part: Union[Solid, Compound],
        axis: Axis = Axis.Z,
        angle_reference: VectorLike = None,
        angular_range: tuple[float, float] = (0, 360),
    ):
        self.angular_range = angular_range
        if angle_reference:
            if not axis.is_normal(Axis((0, 0, 0), angle_reference)):
                raise ValueError("angle_reference must be normal to axis")
            self.angle_reference = Vector(angle_reference)
        else:
            self.angle_reference = Plane(origin=(0, 0, 0), z_dir=axis.direction).x_dir
        self.angle = None
        self.relative_axis = axis.located(to_part.location.inverse())
        to_part.joints[label] = self
        super().__init__(label, to_part)

    def relative_to(
        self, other: Joint, angle: float = None
    ):  # pylint: disable=arguments-differ
        """relative_to

        Return the relative location from this joint to the RigidJoint of another object
        - a hinge joint.

        Args:
            other (RigidJoint): joint to connect to
            angle (float, optional): angle within angular range. Defaults to minimum.

        Raises:
            TypeError: other must of type RigidJoint
            ValueError: angle out of range
        """
        if not isinstance(other, RigidJoint):
            raise TypeError(f"other must of type RigidJoint not {type(other)}")

        angle = self.angular_range[0] if angle is None else angle
        if angle < self.angular_range[0] or angle > self.angular_range[1]:
            raise ValueError(f"angle ({angle}) must in range of {self.angular_range}")
        self.angle = angle
        # Avoid strange rotations when angle is zero by using 360 instead
        angle = 360.0 if angle == 0.0 else angle
        rotation = Location(
            Plane(
                origin=(0, 0, 0),
                x_dir=self.angle_reference.rotate(Axis.Z, angle),
                z_dir=(0, 0, 1),
            )
        )
        return (
            self.relative_axis.to_location()
            * rotation
            * other.relative_location.inverse()
        )


class LinearJoint(Joint):
    """LinearJoint

    Component moves along a single axis.

    Args:
        label (str): joint label
        to_part (Union[Solid, Compound]): object to attach joint to
        axis (Axis): axis of linear motion
        range (tuple[float, float], optional): (min,max) position of joint.
            Defaults to (0, inf).
    """

    @property
    def symbol(self) -> Compound:
        """A CAD symbol of the linear axis positioned relative to_part"""
        radius = (self.linear_range[1] - self.linear_range[0]) / 15
        return Compound.make_compound(
            [
                Edge.make_line(
                    (0, 0, self.linear_range[0]), (0, 0, self.linear_range[1])
                ),
                Edge.make_circle(radius),
            ]
        ).move(self.parent.location * self.relative_axis.to_location())

    def __init__(
        self,
        label: str,
        to_part: Union[Solid, Compound],
        axis: Axis = Axis.Z,
        linear_range: tuple[float, float] = (0, inf),
    ):
        self.axis = axis
        self.linear_range = linear_range
        self.position = None
        self.relative_axis = axis.located(to_part.location.inverse())
        self.angle = None
        to_part.joints[label]: dict[str, Joint] = self
        super().__init__(label, to_part)

    @overload
    def relative_to(
        self, other: RigidJoint, position: float = None
    ):  # pylint: disable=arguments-differ
        """relative_to - RigidJoint

        Return the relative location from this joint to the RigidJoint of another object
        - a slider joint.

        Args:
            other (RigidJoint): joint to connect to
            position (float, optional): position within joint range. Defaults to middle.
        """

    @overload
    def relative_to(
        self, other: RevoluteJoint, position: float = None, angle: float = None
    ):  # pylint: disable=arguments-differ
        """relative_to - RevoluteJoint

        Return the relative location from this joint to the RevoluteJoint of another object
        - a pin slot joint.

        Args:
            other (RigidJoint): joint to connect to
            position (float, optional): position within joint range. Defaults to middle.
            angle (float, optional): angle within angular range. Defaults to minimum.
        """

    def relative_to(self, *args, **kwargs):  # pylint: disable=arguments-differ
        """Return the relative position of other to linear joint defined by self"""

        # Parse the input parameters
        other, position, angle = None, None, None
        if args:
            other = args[0]
            position = args[1] if len(args) >= 2 else position
            angle = args[2] if len(args) == 3 else angle

        if kwargs:
            other = kwargs["other"] if "other" in kwargs else other
            position = kwargs["position"] if "position" in kwargs else position
            angle = kwargs["angle"] if "angle" in kwargs else angle

        if not isinstance(other, (RigidJoint, RevoluteJoint)):
            raise TypeError(
                f"other must of type RigidJoint or RevoluteJoint not {type(other)}"
            )

        position = sum(self.linear_range) / 2 if position is None else position
        if not self.linear_range[0] <= position <= self.linear_range[1]:
            raise ValueError(
                f"position ({position}) must in range of {self.linear_range}"
            )
        self.position = position

        if isinstance(other, RevoluteJoint):
            angle = other.angular_range[0] if angle is None else angle
            if not other.angular_range[0] <= angle <= other.angular_range[1]:
                raise ValueError(
                    f"angle ({angle}) must in range of {other.angular_range}"
                )
            rotation = Location(
                Plane(
                    origin=(0, 0, 0),
                    x_dir=other.angle_reference.rotate(other.relative_axis, angle),
                    z_dir=other.relative_axis.direction,
                )
            )
        else:
            angle = 0.0
            rotation = Location()
        self.angle = angle
        joint_relative_position = (
            Location(
                self.relative_axis.position + self.relative_axis.direction * position,
            )
            * rotation
        )

        if isinstance(other, RevoluteJoint):
            other_relative_location = Location(other.relative_axis.position)
        else:
            other_relative_location = other.relative_location

        return joint_relative_position * other_relative_location.inverse()


class CylindricalJoint(Joint):
    """CylindricalJoint

    Component rotates around and moves along a single axis like a screw.

    Args:
        label (str): joint label
        to_part (Union[Solid, Compound]): object to attach joint to
        axis (Axis): axis of rotation and linear motion
        angle_reference (VectorLike, optional): direction normal to axis defining where
            angles will be measured from. Defaults to None.
        linear_range (tuple[float, float], optional): (min,max) position of joint.
            Defaults to (0, inf).
        angular_range (tuple[float, float], optional): (min,max) angle of joint.
            Defaults to (0, 360).

    Raises:
        ValueError: angle_reference must be normal to axis
    """

    @property
    def symbol(self) -> Compound:
        """A CAD symbol representing the cylindrical axis as bound to part"""
        radius = (self.linear_range[1] - self.linear_range[0]) / 15
        return Compound.make_compound(
            [
                Edge.make_line(
                    (0, 0, self.linear_range[0]), (0, 0, self.linear_range[1])
                ),
                Edge.make_circle(radius),
            ]
        ).move(self.parent.location * self.relative_axis.to_location())

    # @property
    # def axis_location(self) -> Location:
    #     """Current global location of joint axis"""
    #     return self.parent.location * self.relative_axis.to_location()

    def __init__(
        self,
        label: str,
        to_part: Union[Solid, Compound],
        axis: Axis = Axis.Z,
        angle_reference: VectorLike = None,
        linear_range: tuple[float, float] = (0, inf),
        angular_range: tuple[float, float] = (0, 360),
    ):
        self.axis = axis
        self.linear_position = None
        self.rotational_position = None
        if angle_reference:
            if not axis.is_normal(Axis((0, 0, 0), angle_reference)):
                raise ValueError("angle_reference must be normal to axis")
            self.angle_reference = Vector(angle_reference)
        else:
            self.angle_reference = Plane(origin=(0, 0, 0), z_dir=axis.direction).x_dir
        self.angular_range = angular_range
        self.linear_range = linear_range
        self.relative_axis = axis.located(to_part.location.inverse())
        self.position = None
        self.angle = None
        to_part.joints[label]: dict[str, Joint] = self
        super().__init__(label, to_part)

    def relative_to(
        self, other: RigidJoint, position: float = None, angle: float = None
    ):  # pylint: disable=arguments-differ
        """relative_to - CylindricalJoint

        Return the relative location from this joint to the RigidJoint of another object
        - a sliding and rotating joint.

        Args:
            other (RigidJoint): joint to connect to
            position (float, optional): position within joint linear range. Defaults to middle.
            angle (float, optional): angle within rotational range.
                Defaults to angular_range minimum.

        Raises:
            TypeError: other must be of type RigidJoint
            ValueError: position out of range
            ValueError: angle out of range
        """
        if not isinstance(other, RigidJoint):
            raise TypeError(f"other must of type RigidJoint not {type(other)}")

        position = sum(self.linear_range) / 2 if position is None else position
        if not self.linear_range[0] <= position <= self.linear_range[1]:
            raise ValueError(
                f"position ({position}) must in range of {self.linear_range}"
            )
        self.position = position
        angle = sum(self.angular_range) / 2 if angle is None else angle
        if not self.angular_range[0] <= angle <= self.angular_range[1]:
            raise ValueError(f"angle ({angle}) must in range of {self.angular_range}")
        self.angle = angle

        joint_relative_position = Location(
            self.relative_axis.position + self.relative_axis.direction * position
        )
        joint_rotation = Location(
            Plane(
                origin=(0, 0, 0),
                x_dir=self.angle_reference.rotate(self.relative_axis, angle),
                z_dir=self.relative_axis.direction,
            )
        )

        return (
            joint_relative_position * joint_rotation * other.relative_location.inverse()
        )


class BallJoint(Joint):
    """BallJoint

    A component rotates around all 3 axes using a gimbal system (3 nested rotations).

    Args:
        label (str): joint label
        to_part (Union[Solid, Compound]): object to attach joint to
        joint_location (Location): global location of joint
        angular_range
            (tuple[ tuple[float, float], tuple[float, float], tuple[float, float] ], optional):
            X, Y, Z angle (min, max) pairs. Defaults to ((0, 360), (0, 360), (0, 360)).
        angle_reference (Plane, optional): plane relative to part defining zero degrees of
            rotation. Defaults to Plane.XY.
    """

    @property
    def symbol(self) -> Compound:
        """A CAD symbol representing joint as bound to part"""
        radius = self.parent.bounding_box().diagonal / 30
        circle_x = Edge.make_circle(radius, self.angle_reference)
        circle_y = Edge.make_circle(radius, self.angle_reference.rotated((90, 0, 0)))
        circle_z = Edge.make_circle(radius, self.angle_reference.rotated((0, 90, 0)))

        return Compound.make_compound(
            [
                circle_x,
                circle_y,
                circle_z,
                Compound.make_text(
                    "X", radius / 5, align=(Align.CENTER, Align.CENTER)
                ).locate(circle_x.location_at(0.125) * Rotation(90, 0, 0)),
                Compound.make_text(
                    "Y", radius / 5, align=(Align.CENTER, Align.CENTER)
                ).locate(circle_y.location_at(0.625) * Rotation(90, 0, 0)),
                Compound.make_text(
                    "Z", radius / 5, align=(Align.CENTER, Align.CENTER)
                ).locate(circle_z.location_at(0.125) * Rotation(90, 0, 0)),
            ]
        ).move(self.parent.location * self.relative_location)

    def __init__(
        self,
        label: str,
        to_part: Union[Solid, Compound],
        joint_location: Location = Location(),
        angular_range: tuple[
            tuple[float, float], tuple[float, float], tuple[float, float]
        ] = ((0, 360), (0, 360), (0, 360)),
        angle_reference: Plane = Plane.XY,
    ):
        """_summary_

        _extended_summary_

        Args:
            label (str): _description_
            to_part (Union[Solid, Compound]): _description_
            joint_location (Location, optional): _description_. Defaults to Location().
            angular_range
                (tuple[ tuple[float, float], tuple[float, float], tuple[float, float] ], optional):
                _description_. Defaults to ((0, 360), (0, 360), (0, 360)).
            angle_reference (Plane, optional): _description_. Defaults to Plane.XY.
        """
        self.relative_location = to_part.location.inverse() * joint_location
        to_part.joints[label] = self
        self.angular_range = angular_range
        self.angle_reference = angle_reference
        super().__init__(label, to_part)

    def relative_to(
        self, other: RigidJoint, angles: RotationLike = None
    ):  # pylint: disable=arguments-differ
        """relative_to - CylindricalJoint

        Return the relative location from this joint to the RigidJoint of another object

        Args:
            other (RigidJoint): joint to connect to
            angles (RotationLike, optional): orientation of other's parent relative to
                self. Defaults to the minimums of the angle ranges.

        Raises:
            TypeError: invalid other joint type
            ValueError: angles out of range
        """

        if not isinstance(other, RigidJoint):
            raise TypeError(f"other must of type RigidJoint not {type(other)}")

        rotation = (
            Rotation(*[self.angular_range[i][0] for i in [0, 1, 2]])
            if angles is None
            else Rotation(*angles)
        ) * self.angle_reference.to_location()

        for i, rotations in zip(
            [0, 1, 2],
            [rotation.orientation.X, rotation.orientation.Y, rotation.orientation.Z],
        ):
            if not self.angular_range[i][0] <= rotations <= self.angular_range[i][1]:
                raise ValueError(
                    f"angles ({angles}) must in range of {self.angular_range}"
                )

        return self.relative_location * rotation * other.relative_location.inverse()


def downcast(obj: TopoDS_Shape) -> TopoDS_Shape:
    """Downcasts a TopoDS object to suitable specialized type

    Args:
      obj: TopoDS_Shape:

    Returns:

    """

    f_downcast: Any = downcast_LUT[shapetype(obj)]
    return_value = f_downcast(obj)

    return return_value


def edges_to_wires(edges: Iterable[Edge], tol: float = 1e-6) -> list[Wire]:
    """Convert edges to a list of wires.

    Args:
      edges: Iterable[Edge]:
      tol: float:  (Default value = 1e-6)

    Returns:

    """

    edges_in = TopTools_HSequenceOfShape()
    wires_out = TopTools_HSequenceOfShape()

    for edge in edges:
        edges_in.Append(edge.wrapped)
    ShapeAnalysis_FreeBounds.ConnectEdgesToWires_s(edges_in, tol, False, wires_out)

    return [Wire(el) for el in wires_out]


def fix(obj: TopoDS_Shape) -> TopoDS_Shape:
    """Fix a TopoDS object to suitable specialized type

    Args:
      obj: TopoDS_Shape:

    Returns:

    """

    shape_fix = ShapeFix_Shape(obj)
    shape_fix.Perform()

    return downcast(shape_fix.Shape())


def shapetype(obj: TopoDS_Shape) -> TopAbs_ShapeEnum:
    """Return TopoDS_Shape's TopAbs_ShapeEnum"""
    if obj.IsNull():
        raise ValueError("Null TopoDS_Shape object")

    return obj.ShapeType()


def unwrapped_shapetype(obj: Shape):
    if isinstance(obj, Compound):
        shapetypes = set([shapetype(o.wrapped) for o in obj])
        if len(shapetypes) == 1:
            result = shapetypes.pop()
        else:
            result = shapetype(obj)
    else:
        result = shapetype(obj.wrapped)
    return result


def sort_wires_by_build_order(wire_list: list[Wire]) -> list[list[Wire]]:
    """Tries to determine how wires should be combined into faces.

    Assume:
        The wires make up one or more faces, which could have 'holes'
        Outer wires are listed ahead of inner wires
        there are no wires inside wires inside wires
        ( IE, islands -- we can deal with that later on )
        none of the wires are construction wires

    Compute:
        one or more sets of wires, with the outer wire listed first, and inner
        ones

    Returns, list of lists.

    Args:
      wire_list: list[Wire]:

    Returns:

    """

    # check if we have something to sort at all
    if len(wire_list) < 2:
        return [
            wire_list,
        ]

    # make a Face, NB: this might return a compound of faces
    faces = Face.make_from_wires(wire_list[0], wire_list[1:])

    return_value = []
    for face in faces.faces():
        return_value.append(
            [
                face.outer_wire(),
            ]
            + face.inner_wires()
        )

    return return_value


def polar(length: float, angle: float) -> tuple[float, float]:
    """Convert polar coordinates into cartesian coordinates"""
    return (length * cos(radians(angle)), length * sin(radians(angle)))


def delta(shapes_one: Iterable[Shape], shapes_two: Iterable[Shape]) -> list[Shape]:
    """Compare the OCCT objects of each list and return the differences"""
    occt_one = set([shape.wrapped for shape in shapes_one])
    occt_two = set([shape.wrapped for shape in shapes_two])
    occt_delta = list(occt_one - occt_two)

    all_shapes = []
    for shapes in [shapes_one, shapes_two]:
        all_shapes.extend(shapes if isinstance(shapes, list) else [*shapes])
    shape_delta = [shape for shape in all_shapes if shape.wrapped in occt_delta]
    return shape_delta


class SkipClean:
    """Skip clean context for use in operator driven code where clean=False wouldn't work"""

    clean = True

    def __enter__(self):
        SkipClean.clean = False

    def __exit__(self, exception_type, exception_value, traceback):
        SkipClean.clean = True<|MERGE_RESOLUTION|>--- conflicted
+++ resolved
@@ -48,26 +48,17 @@
 from math import degrees, radians, inf, pi, sqrt, sin, cos
 from typing import (
     Any,
-<<<<<<< HEAD
     Callable,
-=======
->>>>>>> a8eb78ec
     Dict,
     Iterable,
     Iterator,
     Optional,
-<<<<<<< HEAD
     Protocol,
-=======
->>>>>>> a8eb78ec
     Tuple,
     Type,
     TypeVar,
     Union,
-<<<<<<< HEAD
-=======
     overload,
->>>>>>> a8eb78ec
 )
 from typing import cast as tcast
 from typing_extensions import Self, Literal
@@ -2842,11 +2833,7 @@
                 round(key, tol_digits)
 
         Returns:
-<<<<<<< HEAD
             GroupBy[K, ShapeList]: sorted list of ShapeLists
-=======
-            list[ShapeList]: sorted list of ShapeLists
->>>>>>> a8eb78ec
         """
 
         if isinstance(group_by, Axis):
